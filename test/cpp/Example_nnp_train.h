--- conflicted
+++ resolved
@@ -34,31 +34,6 @@
     e->rmseForcesTest  = 2.25135617E-01;
     e->accuracy        = 10.0 * std::numeric_limits<double>::epsilon();
 
-<<<<<<< HEAD
-    examples.push_back(Example_nnp_train("H2O_RPBE-D3_4G"));
-    e = &(examples.back());
-    e->args = "1";
-    e->lastEpoch = 10;
-    e->rmseChargesTrain = 3.60544679E-04;
-    e->rmseChargesTest  = 4.60549641E-04;
-
-    examples.push_back(Example_nnp_train("H2O_RPBE-D3_4G"));
-    e = &(examples.back());
-    e->args = "2";
-    e->lastEpoch = 10;
-    e->rmseEnergyTrain = 2.15640267E-05;
-    e->rmseEnergyTest  = 1.30155783E-05;
-    e->rmseForcesTrain = 2.07286126E-04;
-    e->rmseForcesTest  = 2.20371908E-04;
-
-    //examples.push_back(Example_nnp_train("H2O_RPBE-D3"));
-    //e = &(examples.back());
-    //e->lastEpoch = 10;
-    //e->rmseEnergyTrain = 1.02312914E-04;
-    //e->rmseEnergyTest  = 5.28837597E-04;
-    //e->rmseForcesTrain = 1.67069652E-02;
-    //e->rmseForcesTest  = 1.07708383E-02;
-=======
     examples.push_back(Example_nnp_train("H2O_RPBE-D3"));
     e = &(examples.back());
     e->lastEpoch = 2;
@@ -76,7 +51,26 @@
     e->rmseForcesTrain = 6.08971134E-03;
     e->rmseForcesTest  = 4.60947053E-03;
     e->accuracy        = 100.0 * std::numeric_limits<double>::epsilon();
->>>>>>> 539576bb
+
+    examples.push_back(Example_nnp_train("H2O_RPBE-D3_4G"));
+    e = &(examples.back());
+    e->args = "1";
+    e->lastEpoch = 10;
+    e->rmseChargesTrain = 3.60544679E-04;
+    e->rmseChargesTest  = 4.60549641E-04;
+    e->accuracy        = 100.0 * std::numeric_limits<double>::epsilon();
+
+    examples.push_back(Example_nnp_train("H2O_RPBE-D3_4G"));
+    e = &(examples.back());
+    e->args = "2";
+    e->lastEpoch = 10;
+    e->rmseEnergyTrain = 2.15640267E-05;
+    e->rmseEnergyTest  = 1.30155783E-05;
+    e->rmseForcesTrain = 2.07286126E-04;
+    e->rmseForcesTest  = 2.20371908E-04;
+    e->accuracy        = 100.0 * std::numeric_limits<double>::epsilon();
+
+
 
     return;
 }
