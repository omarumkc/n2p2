// n2p2 - A neural network potential package
// Copyright (C) 2018 Andreas Singraber (University of Vienna)
//
// This program is free software: you can redistribute it and/or modify
// it under the terms of the GNU General Public License as published by
// the Free Software Foundation, either version 3 of the License, or
// (at your option) any later version.
//
// This program is distributed in the hope that it will be useful,
// but WITHOUT ANY WARRANTY; without even the implied warranty of
// MERCHANTABILITY or FITNESS FOR A PARTICULAR PURPOSE.  See the
// GNU General Public License for more details.
//
// You should have received a copy of the GNU General Public License
// along with this program.  If not, see <https://www.gnu.org/licenses/>.

#include "Settings.h"
#include "utility.h"
#include <fstream>   // std::ifstream
#include <stdexcept> // std::runtime_error
#include <tuple>     // std::tie

using namespace std;
using namespace nnp;
using namespace settings;

map<string, shared_ptr<settings::Key>> const createKnownKeywordsMap()
{
    // Main keyword names and descriptions.
    map<string, string> m;
    // Alternative names.
    map<string, vector<string>> a;
    // Complete keyword map to return.
    map<string, shared_ptr<settings::Key>> r;

    // Required for prediction.
    m["number_of_elements"                 ] = "";
    m["elements"                           ] = "";
    m["atom_energy"                        ] = "";
    m["cutoff_type"                        ] = "";
    m["symfunction_short"                  ] = "";
    m["scale_symmetry_functions"           ] = "";
    m["scale_min_short"                    ] = "";
    m["scale_max_short"                    ] = "";
    m["center_symmetry_functions"          ] = "";
    m["scale_symmetry_functions_sigma"     ] = "";
    m["global_hidden_layers_short"         ] = "";
    m["global_hidden_layers_electrostatic" ] = "";
    m["global_nodes_short"                 ] = "";
    m["global_nodes_electrostatic"         ] = "";
    m["global_activation_short"            ] = "";
    m["global_activation_electrostatic"    ] = "";
    m["element_hidden_layers_short"        ] = "";
    m["element_hidden_layers_electrostatic"] = "";
    m["element_nodes_short"                ] = "";
    m["element_nodes_electrostatic"        ] = "";
    m["element_activation_short"           ] = "";
    m["element_activation_electrostatic"   ] = "";
    m["normalize_nodes"                    ] = "";
    m["mean_energy"                        ] = "";
    m["conv_length"                        ] = "";
    m["conv_energy"                        ] = "";
    m["conv_charge"                        ] = "";
    m["nnp_type"                           ] = "";
    m["fixed_gausswidth"                   ] = "";
    m["ewald_truncation_error_method"      ] = "";
    m["ewald_prec"                         ] = "";
    m["screen_electrostatics"              ] = "";

    // Training keywords.
<<<<<<< HEAD
    m["random_seed"                        ] = "";
    m["test_fraction"                      ] = "";
    m["epochs"                             ] = "";
    m["use_short_forces"                   ] = "";
    m["rmse_threshold"                     ] = "";
    m["rmse_threshold_energy"              ] = "";
    m["rmse_threshold_force"               ] = "";
    m["rmse_threshold_charge"              ] = "";
    m["rmse_threshold_trials"              ] = "";
    m["rmse_threshold_trials_energy"       ] = "";
    m["rmse_threshold_trials_force"        ] = "";
    m["rmse_threshold_trials_charge"       ] = "";
    m["energy_fraction"                    ] = "";
    m["force_fraction"                     ] = "";
    m["charge_fraction"                    ] = "";
    m["use_old_weights_short"              ] = "";
    m["use_old_weights_charge"             ] = "";
    m["weights_min"                        ] = "";
    m["weights_max"                        ] = "";
    m["initial_hardness"                   ] = "";
    m["nguyen_widrow_weights_short"        ] = "";
    m["nguyen_widrow_weights_charge"       ] = "";
    m["precondition_weights"               ] = "";
    m["main_error_metric"                  ] = "";
    m["write_trainpoints"                  ] = "";
    m["write_trainforces"                  ] = "";
    m["write_traincharges"                 ] = "";
    m["write_weights_epoch"                ] = "";
    m["write_neuronstats"                  ] = "";
    m["write_trainlog"                     ] = "";
    m["repeated_energy_update"             ] = "";
    m["updater_type"                       ] = "";
    m["parallel_mode"                      ] = "";
    m["jacobian_mode"                      ] = "";
    m["update_strategy"                    ] = "";
    m["selection_mode"                     ] = "";
    m["selection_mode_energy"              ] = "";
    m["selection_mode_force"               ] = "";
    m["selection_mode_charge"              ] = "";
    m["task_batch_size_energy"             ] = "";
    m["task_batch_size_force"              ] = "";
    m["task_batch_size_charge"             ] = "";
    m["gradient_type"                      ] = "";
    m["gradient_eta"                       ] = "";
    m["gradient_adam_eta"                  ] = "";
    m["gradient_adam_beta1"                ] = "";
    m["gradient_adam_beta2"                ] = "";
    m["gradient_adam_epsilon"              ] = "";
    m["kalman_type"                        ] = "";
    m["kalman_epsilon"                     ] = "";
    m["kalman_eta"                         ] = "";
    m["kalman_etatau"                      ] = "";
    m["kalman_etamax"                      ] = "";
    m["kalman_q0"                          ] = "";
    m["kalman_qtau"                        ] = "";
    m["kalman_qmin"                        ] = "";
    m["kalman_lambda_short"                ] = "";
    m["kalman_nue_short"                   ] = "";
    m["memorize_symfunc_results"           ] = "";
    m["force_weight"                       ] = "";
=======
    m["random_seed"                   ] = "";
    m["test_fraction"                 ] = "";
    m["epochs"                        ] = "";
    m["normalize_data_set"            ] = "";
    m["use_short_forces"              ] = "";
    m["rmse_threshold"                ] = "";
    m["rmse_threshold_energy"         ] = "";
    m["rmse_threshold_force"          ] = "";
    m["rmse_threshold_charge"         ] = "";
    m["rmse_threshold_trials"         ] = "";
    m["rmse_threshold_trials_energy"  ] = "";
    m["rmse_threshold_trials_force"   ] = "";
    m["rmse_threshold_trials_charge"  ] = "";
    m["energy_fraction"               ] = "";
    m["force_fraction"                ] = "";
    m["force_energy_ratio"            ] = "";
    m["charge_fraction"               ] = "";
    m["use_old_weights_short"         ] = "";
    m["use_old_weights_charge"        ] = "";
    m["weights_min"                   ] = "";
    m["weights_max"                   ] = "";
    m["nguyen_widrow_weights_short"   ] = "";
    m["nguyen_widrow_weights_charge"  ] = "";
    m["precondition_weights"          ] = "";
    m["main_error_metric"             ] = "";
    m["write_trainpoints"             ] = "";
    m["write_trainforces"             ] = "";
    m["write_traincharges"            ] = "";
    m["write_weights_epoch"           ] = "";
    m["write_neuronstats"             ] = "";
    m["write_trainlog"                ] = "";
    m["repeated_energy_update"        ] = "";
    m["updater_type"                  ] = "";
    m["parallel_mode"                 ] = "";
    m["jacobian_mode"                 ] = "";
    m["update_strategy"               ] = "";
    m["selection_mode"                ] = "";
    m["selection_mode_energy"         ] = "";
    m["selection_mode_force"          ] = "";
    m["selection_mode_charge"         ] = "";
    m["task_batch_size_energy"        ] = "";
    m["task_batch_size_force"         ] = "";
    m["task_batch_size_charge"        ] = "";
    m["gradient_type"                 ] = "";
    m["gradient_eta"                  ] = "";
    m["gradient_adam_eta"             ] = "";
    m["gradient_adam_beta1"           ] = "";
    m["gradient_adam_beta2"           ] = "";
    m["gradient_adam_epsilon"         ] = "";
    m["kalman_type"                   ] = "";
    m["kalman_epsilon"                ] = "";
    m["kalman_eta"                    ] = "";
    m["kalman_etatau"                 ] = "";
    m["kalman_etamax"                 ] = "";
    m["kalman_q0"                     ] = "";
    m["kalman_qtau"                   ] = "";
    m["kalman_qmin"                   ] = "";
    m["kalman_lambda_short"           ] = "";
    m["kalman_nue_short"              ] = "";
    m["memorize_symfunc_results"      ] = "";
    m["force_weight"                  ] = "";
>>>>>>> 539576bb

    // Alternative keyword names.
    a["nnp_type"             ] = {"nnp_generation", "nnp_type_gen", "nnp_gen"};
    a["rmse_threshold_energy"] = {"short_energy_error_threshold"};
    a["rmse_threshold_force" ] = {"short_force_error_threshold"};
    a["energy_fraction"      ] = {"short_energy_fraction"};
    a["force_fraction"       ] = {"short_force_fraction"};
    a["symfunction_short"    ] = {"symfunction"};

    for (auto im : m)
    {
        // Check if keyword was already inserted.
        if (r.find(im.first) != r.end())
        {
            throw runtime_error("ERROR: Multiple definition of keyword.\n");
        }
        // Insert new shared pointer to a Key object.
        r[im.first] = make_shared<settings::Key>();
        // Add main keyword as first entry in alternatives list.
        r.at(im.first)->addAlternative(im.first);
        // Add description text.
        r.at(im.first)->setDescription(im.second);
        // Check if alternative keywords exist.
        if (a.find(im.first) != a.end())
        {
            // Loop over all alternative keywords.
            for (auto alt : a.at(im.first))
            {
                // Check if alternative keyword is already inserted.
                if (r.find(alt) != r.end())
                {
                    throw runtime_error("ERROR: Multiple definition of "
                                        "alternative keyword.\n");
                }
                // Set map entry, i.e. shared pointer, to Key object.
                r[alt] = r.at(im.first);
                // Add alternative keyword to list.
                r[alt]->addAlternative(alt);
            }
        }
    }

    return r;
}

Settings::KeywordList Settings::knownKeywords = createKnownKeywordsMap();

string Settings::operator[](string const& keyword) const
{
    return getValue(keyword);
}


size_t Settings::loadFile(string const& fileName)
{
    this->fileName = fileName;

    readFile();
    return parseLines();
}
bool Settings::keywordExists(Key const& key,
                             bool const exact) const
{
    return keywordExists(key.getMainKeyword(), exact);
}
bool Settings::keywordExists(string const& keyword, bool exact) const
{
    if (knownKeywords.find(keyword) == knownKeywords.end())
    {
        throw runtime_error("ERROR: Not in the list of allowed keyword: \"" +
                            keyword + "\".\n");
    }
    if (exact || knownKeywords.at(keyword)->hasUniqueKeyword())
    {
        return (contents.find(keyword) != contents.end());
    }
    else
    {
        for (auto alternative : *knownKeywords.at(keyword))
        {
            if (contents.find(alternative) != contents.end()) return true;
        }
    }

    return false;
}

string Settings::keywordCheck(string const& keyword) const
{
    bool exists = keywordExists(keyword, false);
    bool unique = knownKeywords.at(keyword)->hasUniqueKeyword();
    if (!exists)
    {
        if (unique)
        {
            throw std::runtime_error("ERROR: Keyword \"" + keyword
                                     + "\" not found.\n");
        }
        else
        {
            throw std::runtime_error("ERROR: Neither keyword \"" + keyword
                                     + "\" nor alternative keywords found.\n");
        }
    }

    bool exact = keywordExists(keyword, true);
    if (!exact)
    {
        for (auto const& alt : *knownKeywords.at(keyword))
        {
            if (contents.find(alt) != contents.end()) return alt;
        }
    }

    return keyword;
}

string Settings::getValue(Key const& key) const
{
    return contents.find(key.getMainKeyword())->second.first;
}

string Settings::getValue(string const& keyword) const
{
    return contents.find(keywordCheck(keyword))->second.first;
}

Settings::KeyRange Settings::getValues(string const& keyword) const
{
    return contents.equal_range(keywordCheck(keyword));
}

vector<string> Settings::info() const
{
    return log;
}

vector<string> Settings::getSettingsLines() const
{
    return lines;
}

void Settings::readFile()
{
    ifstream file;
    string   line;

    log.push_back(strpr("Settings file name: %s\n", fileName.c_str()));
    file.open(fileName.c_str());
    if (!file.is_open())
    {
        throw runtime_error("ERROR: Could not open file: \"" + fileName
                            + "\".\n");
    }

    while (getline(file, line))
    {
        lines.push_back(line);
    }

    file.close();

    log.push_back(strpr("Read %zu lines.\n", lines.size()));

    return;
}

void Settings::writeSettingsFile(ofstream* const&           file,
                                 map<size_t, string> const& replacements) const
{
    if (!file->is_open())
    {
        runtime_error("ERROR: Could not write to file.\n");
    }

    size_t i = 0;
    for (auto const& l : lines)
    {
        if (replacements.find(i) != replacements.end())
        {
            (*file) << replacements.at(i);
        }
        else (*file) << l << '\n';
        i++;
    }

    return;
}

size_t Settings::parseLines()
{
    for (size_t i = 0; i < lines.size(); ++i)
    {
        string line = lines.at(i);

        // ignore empty and comment lines
        if (line.empty())
        {
            continue;
        }
        // check for empty lines in Windows format
        if (line == "\r")
        {
            continue;
        }
        if (line.find('#') != string::npos)
        {
            line.erase(line.find('#'));
        }
        if (line.find('!') != string::npos)
        {
            line.erase(line.find('!'));
        }
        if (line.find_first_not_of(' ') == string::npos)
        {
            continue;
        }

        // remove leading and trailing whitespaces and trim separating spaces
        line = reduce(line);

        // find separator position
        size_t const separatorPosition = line.find_first_of(" ");
        string key;
        pair<string, size_t> value;

        if (separatorPosition == string::npos)
        {
            // first check for single keyword without value
            key = line;
            value = pair<string, size_t>("", i);
        }
        else
        {
            // one or more arguments
            key = line.substr(0, separatorPosition);
            value = pair<string, size_t>(line.erase(0, separatorPosition + 1),
                                         i);
        }

        contents.insert(pair<string, pair<string, size_t> >(key, value));
    }

    size_t numProblems = 0;
    size_t numCritical = 0;
    tie(numProblems, numCritical) = sanityCheck();
    if (numProblems > 0)
    {
        log.push_back(strpr("WARNING: %zu problems detected (%zu critical).\n",
                            numProblems, numCritical));
    }

    log.push_back(strpr("Found %zu lines with keywords.\n", contents.size()));

    return numCritical;
}

pair<size_t, size_t> Settings::sanityCheck()
{
    size_t countProblems = 0;
    size_t countCritical = 0;

    // check for unknown keywords
    for (multimap<string, pair<string, size_t> >::const_iterator
         it = contents.begin(); it != contents.end(); ++it)
    {
        if (knownKeywords.find((*it).first) == knownKeywords.end())
        {
            countProblems++;
            log.push_back(strpr(
                "WARNING: Unknown keyword \"%s\" at line %zu.\n",
                (*it).first.c_str(),
                (*it).second.second + 1));
        }
    }

    // check for multiple instances of known keywords (with exceptions)
    for (KeywordList::const_iterator it = knownKeywords.begin();
         it != knownKeywords.end(); ++it)
    {
        if (contents.count((*it).first) > 1
            && (*it).first != "symfunction"
            && (*it).first != "symfunction_short"
            && (*it).first != "atom_energy"
            && (*it).first != "element_nodes_short"
            && (*it).first != "fixed_gausswidth"
            && (*it).first != "initial_hardness")
        {
            countProblems++;
            countCritical++;
            log.push_back(strpr(
                "WARNING (CRITICAL): Multiple instances of \"%s\" detected.\n",
                (*it).first.c_str()));
        }
    }

    // Check for usage of multiple keyword versions.
    for (KeywordList::const_iterator it = knownKeywords.begin();
         it != knownKeywords.end(); ++it)
    {
        if (it->second->hasUniqueKeyword()) continue;
        vector<string> duplicates;
        for (auto keyword : *it->second)
        {
            if (contents.find(keyword) != contents.end())
            {
                duplicates.push_back(keyword);
            }
        }
        if (duplicates.size() > 1)
        {
            countProblems++;
            countCritical++;
            log.push_back(strpr(
                "WARNING (CRITICAL): Multiple alternative versions of keyword "
                "\"%s\" detected:.\n", (*it).first.c_str()));
            for (auto d : duplicates)
            {
                log.push_back(strpr(
                    "                    - \"%s\"\n", d.c_str()));
            }
        }
    }

    return make_pair(countProblems, countCritical);
}<|MERGE_RESOLUTION|>--- conflicted
+++ resolved
@@ -68,10 +68,10 @@
     m["screen_electrostatics"              ] = "";
 
     // Training keywords.
-<<<<<<< HEAD
     m["random_seed"                        ] = "";
     m["test_fraction"                      ] = "";
     m["epochs"                             ] = "";
+    m["normalize_data_set"            ] = "";
     m["use_short_forces"                   ] = "";
     m["rmse_threshold"                     ] = "";
     m["rmse_threshold_energy"              ] = "";
@@ -83,6 +83,7 @@
     m["rmse_threshold_trials_charge"       ] = "";
     m["energy_fraction"                    ] = "";
     m["force_fraction"                     ] = "";
+    m["force_energy_ratio"            ] = "";
     m["charge_fraction"                    ] = "";
     m["use_old_weights_short"              ] = "";
     m["use_old_weights_charge"             ] = "";
@@ -129,69 +130,6 @@
     m["kalman_nue_short"                   ] = "";
     m["memorize_symfunc_results"           ] = "";
     m["force_weight"                       ] = "";
-=======
-    m["random_seed"                   ] = "";
-    m["test_fraction"                 ] = "";
-    m["epochs"                        ] = "";
-    m["normalize_data_set"            ] = "";
-    m["use_short_forces"              ] = "";
-    m["rmse_threshold"                ] = "";
-    m["rmse_threshold_energy"         ] = "";
-    m["rmse_threshold_force"          ] = "";
-    m["rmse_threshold_charge"         ] = "";
-    m["rmse_threshold_trials"         ] = "";
-    m["rmse_threshold_trials_energy"  ] = "";
-    m["rmse_threshold_trials_force"   ] = "";
-    m["rmse_threshold_trials_charge"  ] = "";
-    m["energy_fraction"               ] = "";
-    m["force_fraction"                ] = "";
-    m["force_energy_ratio"            ] = "";
-    m["charge_fraction"               ] = "";
-    m["use_old_weights_short"         ] = "";
-    m["use_old_weights_charge"        ] = "";
-    m["weights_min"                   ] = "";
-    m["weights_max"                   ] = "";
-    m["nguyen_widrow_weights_short"   ] = "";
-    m["nguyen_widrow_weights_charge"  ] = "";
-    m["precondition_weights"          ] = "";
-    m["main_error_metric"             ] = "";
-    m["write_trainpoints"             ] = "";
-    m["write_trainforces"             ] = "";
-    m["write_traincharges"            ] = "";
-    m["write_weights_epoch"           ] = "";
-    m["write_neuronstats"             ] = "";
-    m["write_trainlog"                ] = "";
-    m["repeated_energy_update"        ] = "";
-    m["updater_type"                  ] = "";
-    m["parallel_mode"                 ] = "";
-    m["jacobian_mode"                 ] = "";
-    m["update_strategy"               ] = "";
-    m["selection_mode"                ] = "";
-    m["selection_mode_energy"         ] = "";
-    m["selection_mode_force"          ] = "";
-    m["selection_mode_charge"         ] = "";
-    m["task_batch_size_energy"        ] = "";
-    m["task_batch_size_force"         ] = "";
-    m["task_batch_size_charge"        ] = "";
-    m["gradient_type"                 ] = "";
-    m["gradient_eta"                  ] = "";
-    m["gradient_adam_eta"             ] = "";
-    m["gradient_adam_beta1"           ] = "";
-    m["gradient_adam_beta2"           ] = "";
-    m["gradient_adam_epsilon"         ] = "";
-    m["kalman_type"                   ] = "";
-    m["kalman_epsilon"                ] = "";
-    m["kalman_eta"                    ] = "";
-    m["kalman_etatau"                 ] = "";
-    m["kalman_etamax"                 ] = "";
-    m["kalman_q0"                     ] = "";
-    m["kalman_qtau"                   ] = "";
-    m["kalman_qmin"                   ] = "";
-    m["kalman_lambda_short"           ] = "";
-    m["kalman_nue_short"              ] = "";
-    m["memorize_symfunc_results"      ] = "";
-    m["force_weight"                  ] = "";
->>>>>>> 539576bb
 
     // Alternative keyword names.
     a["nnp_type"             ] = {"nnp_generation", "nnp_type_gen", "nnp_gen"};
