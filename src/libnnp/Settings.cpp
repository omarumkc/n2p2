--- conflicted
+++ resolved
@@ -64,10 +64,7 @@
     m["nnp_type"                           ] = "";
     m["fixed_gausswidth"                   ] = "";
     m["ewald_truncation_error_method"      ] = "";
-<<<<<<< HEAD
     m["kspace_solver"                      ] = "";
-=======
->>>>>>> 61daa0df
     m["ewald_prec"                         ] = "";
     m["screen_electrostatics"              ] = "";
     m["four_pi_epsilon"                    ] = "";
@@ -76,7 +73,7 @@
     m["random_seed"                        ] = "";
     m["test_fraction"                      ] = "";
     m["epochs"                             ] = "";
-    m["normalize_data_set"            ] = "";
+    m["normalize_data_set"                 ] = "";
     m["use_short_forces"                   ] = "";
     m["rmse_threshold"                     ] = "";
     m["rmse_threshold_energy"              ] = "";
@@ -88,7 +85,7 @@
     m["rmse_threshold_trials_charge"       ] = "";
     m["energy_fraction"                    ] = "";
     m["force_fraction"                     ] = "";
-    m["force_energy_ratio"            ] = "";
+    m["force_energy_ratio"                 ] = "";
     m["charge_fraction"                    ] = "";
     m["use_old_weights_short"              ] = "";
     m["use_old_weights_charge"             ] = "";
