--- conflicted
+++ resolved
@@ -47,13 +47,9 @@
                convEnergy                (1.0              ),
                convLength                (1.0              ),
                convCharge                (1.0              ),
-<<<<<<< HEAD
+               fourPiEps                 (1.0              ),
                ewaldSetup                {},
                kspaceGrid                {}
-=======
-               fourPiEps                 (1.0              ),
-               ewaldSetup                {}
->>>>>>> 61daa0df
 {
 }
 
@@ -263,21 +259,12 @@
         log << strpr("Mean energy per atom     : %24.16E\n", meanEnergy);
         log << strpr("Conversion factor energy : %24.16E\n", convEnergy);
         log << strpr("Conversion factor length : %24.16E\n", convLength);
-<<<<<<< HEAD
-        //if (settings.keywordExists("conv_charge"))
-        //{
-        //    convCharge = atof(settings["conv_charge"].c_str());
-        //    log << strpr("Conversion factor charge : %24.16E\n",
-        //                 convCharge);
-        //}
-=======
         if (settings.keywordExists("conv_charge"))
         {
             convCharge = atof(settings["conv_charge"].c_str());
             log << strpr("Conversion factor charge : %24.16E\n",
                          convCharge);
         }
->>>>>>> 61daa0df
         if (settings.keywordExists("atom_energy"))
         {
             log << "\n";
@@ -440,96 +427,8 @@
 
     // Gaussian width of charges.
     double maxQsigma = 0.0;
-<<<<<<< HEAD
-    Settings::KeyRange r = settings.getValues("fixed_gausswidth");
-    for (Settings::KeyMap::const_iterator it = r.first;
-         it != r.second; ++it) {
-        vector <string> args = split(reduce(it->second.first));
-        size_t element = elementMap[args.at(0)];
-        double qsigma = atof(args.at(1).c_str());
-        if (normalize) qsigma *= convLength;
-        elements.at(element).setQsigma(qsigma);
-
-        maxQsigma = max(qsigma, maxQsigma);
-    }
-    log << "Gaussian width of charge distribution per element:\n";
-    for (size_t i = 0; i < elementMap.size(); ++i)
-    {
-        double qsigma = elements.at(i).getQsigma();
-        if (normalize) qsigma /= convLength;
-        log << strpr("Element %2zu: %16.8E\n",
-                     i, qsigma);
-    }
-    log << "\n";
-
-    // K-Space Solver
-    if (settings.keywordExists("kspace_solver"))
-    {
-        string kspace_solver_string =
-                settings["kspace_solver"];
-        if (kspace_solver_string == "ewald")
-            kspaceGrid.kspaceSolver =
-                    KSPACESolver::EWALD_SUM;
-        else if (kspace_solver_string == "pppm")
-            kspaceGrid.kspaceSolver =
-                    KSPACESolver::PPPM;
-        else if (kspace_solver_string == "ewald_lammps")
-            kspaceGrid.kspaceSolver =
-                    KSPACESolver::EWALD_SUM_LAMMPS;
-    }
-    else
-        kspaceGrid.kspaceSolver =
-                KSPACESolver::EWALD_SUM;
-
-
-    // Ewald truncation error method.
-    if (settings.keywordExists("ewald_truncation_error_method"))
-    {
-        string truncation_method_string =
-                settings["ewald_truncation_error_method"];
-        if (truncation_method_string == "0")
-            ewaldSetup.truncMethod =
-                    EWALDTruncMethod::JACKSON_CATLOW;
-        else if (truncation_method_string == "1")
-            ewaldSetup.truncMethod =
-                    EWALDTruncMethod::KOLAFA_PERRAM;
-    }
-    else
-        ewaldSetup.truncMethod =
-                EWALDTruncMethod::JACKSON_CATLOW;
-
-    // Ewald precision.
-    if (settings.keywordExists("ewald_prec"))
-    {
-        vector<string> args = split(settings["ewald_prec"]);
-        ewaldSetup.readFromArgs(args, 1 / convCharge);
-        ewaldSetup.setMaxQSigma(maxQsigma);
-        if (normalize)
-            ewaldSetup.toNormalizedUnits(convEnergy, convLength, convCharge);
-    }
-    else if (ewaldSetup.truncMethod ==
-             EWALDTruncMethod::KOLAFA_PERRAM)
-    {
-        throw runtime_error("ERROR: ewald_truncation_error_method 1 requires "
-                            "ewald_prec.");
-    }
-    log << strpr("Ewald truncation error method: %16d\n",
-                 ewaldSetup.truncMethod);
-    log << strpr("Ewald precision: %16.8E\n", ewaldSetup.precision);
-    if (ewaldSetup.truncMethod ==
-        EWALDTruncMethod::KOLAFA_PERRAM)
-        log << strpr("Ewald expected maximum charge: %16.8E\n",
-                     ewaldSetup.maxCharge);
-    log << "\n";
-
-    /*
-    // Gaussian width of charges.
-    Settings::KeyRange r = settings.getValues("fixed_gausswidth");
-    for (Settings::KeyMap::const_iterator it = r.first;
-=======
     settings::Settings::KeyRange r = settings.getValues("fixed_gausswidth");
     for (settings::Settings::KeyMap::const_iterator it = r.first;
->>>>>>> 61daa0df
          it != r.second; ++it)
     {
         vector<string> args    = split(reduce(it->second.first));
@@ -550,18 +449,40 @@
     }
     log << "\n";
 
+    // K-Space Solver
+    if (settings.keywordExists("kspace_solver"))
+    {
+        string kspace_solver_string = settings["kspace_solver"];
+        if (kspace_solver_string == "ewald")
+        {
+            kspaceGrid.kspaceSolver = KSPACESolver::EWALD_SUM;
+        }
+        else if (kspace_solver_string == "pppm")
+        {
+            kspaceGrid.kspaceSolver = KSPACESolver::PPPM;
+        }
+        else if (kspace_solver_string == "ewald_lammps")
+        {
+            kspaceGrid.kspaceSolver = KSPACESolver::EWALD_SUM_LAMMPS;
+        }
+    }
+    else kspaceGrid.kspaceSolver = KSPACESolver::EWALD_SUM;
+
     // Ewald truncation error method.
     if (settings.keywordExists("ewald_truncation_error_method"))
     {
         string truncation_method_string =
-                settings["ewald_truncation_error_method"];
+            settings["ewald_truncation_error_method"];
         if (truncation_method_string == "0")
+        {
             ewaldSetup.setTruncMethod(EWALDTruncMethod::JACKSON_CATLOW);
-        if (truncation_method_string == "1")
+        }
+        else if (truncation_method_string == "1")
+        {
             ewaldSetup.setTruncMethod(EWALDTruncMethod::KOLAFA_PERRAM);
-    }
-    else
-        ewaldSetup.setTruncMethod(EWALDTruncMethod::JACKSON_CATLOW);
+        }
+    }
+    else ewaldSetup.setTruncMethod(EWALDTruncMethod::JACKSON_CATLOW);
 
     // Ewald precision.
     if (settings.keywordExists("ewald_prec"))
@@ -569,28 +490,23 @@
         vector<string> args = split(settings["ewald_prec"]);
         ewaldSetup.readFromArgs(args);
         ewaldSetup.setMaxQSigma(maxQsigma);
-        if (normalize)
-            ewaldSetup.toNormalizedUnits(convEnergy, convLength);
+        if (normalize) ewaldSetup.toNormalizedUnits(convEnergy, convLength);
     }
     else if (ewaldSetup.getTruncMethod() == EWALDTruncMethod::KOLAFA_PERRAM)
     {
         throw runtime_error("ERROR: ewald_truncation_error_method 1 requires "
                             "ewald_prec.");
     }
-<<<<<<< HEAD
-    else ewaldPrecision = 1.0E-6;
-    log << strpr("Ewald precision: %16.8E\n", ewaldPrecision);
-    log << "\n";*/
-=======
     log << strpr("Ewald truncation error method: %16d\n",
                  ewaldSetup.getTruncMethod());
     log << strpr("Ewald precision:               %16.8E\n",
                  ewaldSetup.getPrecision());
     if (ewaldSetup.getTruncMethod() == EWALDTruncMethod::KOLAFA_PERRAM)
+    {
         log << strpr("Ewald expected maximum charge: %16.8E\n",
                      ewaldSetup.getMaxCharge());
-    log << "\n";
->>>>>>> 61daa0df
+    }
+    log << "\n";
 
     // 4 * pi * epsilon
     if (settings.keywordExists("four_pi_epsilon"))
@@ -1790,13 +1706,9 @@
                     }
                 }
                 nn.getOutput(&(a.chi));
-<<<<<<< HEAD
-                log << strpr("Atom %5zu (%2s) chi: %24.16E\n",
-                             a.index, elementMap[a.element].c_str(), a.chi);
-=======
-                //double chi = a.chi;
+                //log << strpr("Atom %5zu (%2s) chi: %24.16E\n",
+                //             a.index, elementMap[a.element].c_str(), a.chi);
                 if (normalize) a.chi = normalized("negativity", a.chi);
->>>>>>> 61daa0df
             }
         }
         else if (id == "short")
@@ -1805,11 +1717,6 @@
             {
                 NeuralNetwork& nn = elements.at(a.element)
                                     .neuralNetworks.at(id);
-<<<<<<< HEAD
-=======
-                // This line is probably obsolete
-                //nn.setInput(&((a.G).front()));
->>>>>>> 61daa0df
                 // TODO: This part should simplify with improved NN class.
                 for (size_t i = 0; i < a.G.size(); ++i)
                 {
@@ -1824,11 +1731,8 @@
                     nn.calculateDEdG(&((a.dEdG).front()));
                 }
                 nn.getOutput(&(a.energy));
-<<<<<<< HEAD
-                log << strpr("Atom %5zu (%2s) energy: %24.16E\n",
-                             a.index, elementMap[a.element].c_str(), a.energy);
-=======
->>>>>>> 61daa0df
+                //log << strpr("Atom %5zu (%2s) energy: %24.16E\n",
+                //             a.index, elementMap[a.element].c_str(), a.energy);
             }
         }
     }
@@ -1881,17 +1785,13 @@
     VectorXd hardness(numElements);
     MatrixXd gammaSqrt2(numElements, numElements);
     VectorXd sigmaSqrtPi(numElements);
-<<<<<<< HEAD
     // In case of natural units and no normalization
     double fourPiEps = 1;
     // In case of natural units but with normalization. Other units currently
     // not supported.
-    if (normalize)
-        fourPiEps = pow(convCharge, 2) / (convLength * convEnergy);
+    if (normalize) fourPiEps = pow(convCharge, 2) / (convLength * convEnergy);
 
     fourPiEps = 1;
-=======
->>>>>>> 61daa0df
 
     for (size_t i = 0; i < numElements; ++i)
     {
@@ -1904,16 +1804,6 @@
             gammaSqrt2(i, j) = sqrt(2.0 * (iSigma * iSigma + jSigma * jSigma));
         }
     }
-<<<<<<< HEAD
-    double const error = s.calculateElectrostaticEnergy(ewaldSetup,
-		                                        hardness,
-		                                        gammaSqrt2,
-                                                sigmaSqrtPi,
-                                                screeningFunction,
-                                                fourPiEps);
-
-    log << strpr("Solve relative error: %16.8E\n", error);
-=======
 
     s.calculateElectrostaticEnergy(ewaldSetup,
                                    hardness,
@@ -1922,38 +1812,19 @@
                                    screeningFunction,
                                    fourPiEps,
                                    erfcBuf);
->>>>>>> 61daa0df
 
     // TODO: leave these 2 functions here or move it to e.g. forces? Needs to be
     // executed after calculateElectrostaticEnergy.
-<<<<<<< HEAD
-    s.calculateDAdrQ(ewaldSetup, gammaSqrt2, fourPiEps);
-    s.calculateElectrostaticEnergyDerivatives(hardness,
-=======
     if (derivativesElec)
     {
         s.calculateDAdrQ(ewaldSetup, gammaSqrt2, fourPiEps, erfcBuf);
         s.calculateElectrostaticEnergyDerivatives(hardness,
->>>>>>> 61daa0df
-                                            gammaSqrt2,
-                                            sigmaSqrtPi,
-                                            screeningFunction,
-                                            fourPiEps);
-<<<<<<< HEAD
-
-    for (auto const& a : structure.atoms)
-    {
-        log << strpr("Atom %5zu (%2s) q: %24.16E\n",
-                     a.index, elementMap[a.element].c_str(), a.charge);
-        structure.charge += a.charge;
-=======
->>>>>>> 61daa0df
-    }
-
-    //for (auto const& a : structure.atoms)
-    //{
-    //    //structure.charge += a.charge;
-    //}
+                                                  gammaSqrt2,
+                                                  sigmaSqrtPi,
+                                                  screeningFunction,
+                                                  fourPiEps);
+    }
+
     return;
 }
 
@@ -1991,14 +1862,14 @@
     for (vector<Atom>::iterator it = structure.atoms.begin();
          it != structure.atoms.end(); ++it)
     {
+        //log << strpr("Atom %5zu (%2s) q: %24.16E\n",
+        //             it->index, elementMap[it->element].c_str(), it->charge);
         structure.charge += it->charge;
     }
 
-    //cout << "---------------------\n";
-    //cout << strpr("Total         charge: %24.16E\n", structure.charge);
-    //cout << strpr("Reference     charge: %24.16E\n", structure.chargeRef);
-
-    //throw runtime_error("ERROR: Here ends code for 4G-HDNNPs\n");
+    //log << "---------------------\n";
+    //log << strpr("Total         charge: %24.16E\n", structure.charge);
+    //log << strpr("Reference     charge: %24.16E\n", structure.chargeRef);
 
     return;
 }
@@ -2026,13 +1897,7 @@
 
         // First add force contributions from atom i itself (gradient of
         // atomic energy E_i).
-<<<<<<< HEAD
-        for (size_t j = 0; j < ai->numSymmetryFunctions; ++j) {
-            ai->f -= ai->dEdG.at(j) * ai->dGdr.at(j);
-        }
-=======
         ai.f += ai.calculateSelfForceShort();
->>>>>>> 61daa0df
 
         // Now loop over all neighbor atoms j of atom i. These may hold
         // non-zero derivatives of their symmetry functions with respect to
@@ -2044,42 +1909,20 @@
         // images of the central atom (happens when cutoff radii larger than
         // cell vector lengths are used, but this is already considered in the
         // self-interaction).
-        for (vector<size_t>::const_iterator it =
-<<<<<<< HEAD
-                ai->neighborsUnique.begin() + 1;
-             it != ai->neighborsUnique.end(); ++it) {
-            // Define shortcut for atom j (aj).
-            Atom &aj = structure.atoms.at(*it);
-#ifndef NNP_FULL_SFD_MEMORY
-            vector <vector<size_t>> const &tableFull
-                    = elements.at(aj.element).getSymmetryFunctionTable();
-#endif
-            // Loop over atom j's neighbors (n), atom i should be one of them.
-            for (vector<Atom::Neighbor>::const_iterator n =
-                    aj.neighbors.begin(); n != aj.neighbors.end(); ++n) {
-                // If atom j's neighbor is atom i add force contributions.
-                if (n->d > maxCutoffRadius) break;
-                if (n->index == ai->index) {
-#ifndef NNP_FULL_SFD_MEMORY
-                    vector <size_t> const &table = tableFull.at(n->element);
-                    for (size_t j = 0; j < n->dGdr.size(); ++j) {
-                        ai->f -= aj.dEdG.at(table.at(j)) * n->dGdr.at(j);
-                    }
-=======
-                ai.neighborsUnique.begin() + 1;
+        for (vector<size_t>::const_iterator it = ai.neighborsUnique.begin() + 1;
              it != ai.neighborsUnique.end(); ++it)
         {
             // Define shortcut for atom j (aj).
             Atom &aj = structure.atoms.at(*it);
 #ifndef N2P2_FULL_SFD_MEMORY
-            vector<vector<size_t> > const& tableFull
+            vector<vector<size_t>> const& tableFull
                 = elements.at(aj.element).getSymmetryFunctionTable();
 #endif
             // Loop over atom j's neighbors (n), atom i should be one of them.
             // TODO: Could implement maxCutoffRadiusSymFunc for each element and
             //       use this instead of maxCutoffRadius.
             size_t const numNeighbors =
-                    aj.getStoredMinNumNeighbors(maxCutoffRadius);
+                aj.getStoredMinNumNeighbors(maxCutoffRadius);
             for (size_t k = 0; k < numNeighbors; ++k) {
                 Atom::Neighbor const &n = aj.neighbors[k];
                 // If atom j's neighbor is atom i add force contributions.
@@ -2087,7 +1930,6 @@
                 {
 #ifndef N2P2_FULL_SFD_MEMORY
                     ai.f += aj.calculatePairForceShort(n, &tableFull);
->>>>>>> 61daa0df
 #else
                     ai.f += aj.calculatePairForceShort(n);
 #endif
@@ -2096,52 +1938,6 @@
         }
     }
 
-<<<<<<< HEAD
-    if (nnpType == NNPType::HDNNP_4G) {
-        Structure &s = structure;
-        VectorXd dEdQ(s.numAtoms + 1);
-        VectorXd dEelecdQ(s.numAtoms + 1);
-        dEdQ.setZero();
-        dEelecdQ.setZero();
-        for (size_t i = 0; i < s.numAtoms; ++i) {
-            Atom const &ai = s.atoms.at(i);
-            dEdQ(i) = ai.dEelecdQ + ai.dEdG.back();
-            dEelecdQ(i) = ai.dEelecdQ;
-        }
-        VectorXd const lambdaTotal = s.A.colPivHouseholderQr().solve(-dEdQ);
-        VectorXd const lambdaElec = s.A.colPivHouseholderQr().solve(-dEelecdQ);
-
-        for (auto &ai : s.atoms) {
-            ai.fElec = Vec3D{0, 0, 0};
-
-            ai.f -= ai.pEelecpr;
-            ai.fElec -= ai.pEelecpr;
-
-            for (size_t j = 0; j < s.numAtoms; ++j) {
-
-                Atom const &aj = s.atoms.at(j);
-
-#ifndef NNP_FULL_SFD_MEMORY
-                vector <vector<size_t>> const &tableFull
-                        = elements.at(aj.element).getSymmetryFunctionTable();
-#endif
-                Vec3D dChidr;
-                // need to add this case because the loop over the neighbors
-                // does not include the contribution dChi_i/dr_i.
-                if (ai.index == j) {
-                    for (size_t k = 0; k < aj.numSymmetryFunctions; ++k) {
-                        dChidr += aj.dChidG.at(k) * aj.dGdr.at(k);
-                    }
-                }
-                for (auto const &n : aj.neighbors) {
-                    if (n.d > maxCutoffRadius) break;
-                    if (n.index == ai.index) {
-#ifndef NNP_FULL_SFD_MEMORY
-                        vector <size_t> const &table = tableFull.at(n.element);
-                        for (size_t k = 0; k < n.dGdr.size(); ++k) {
-                            dChidr += aj.dChidG.at(table.at(k)) * n.dGdr.at(k);
-                        }
-=======
     if (nnpType == NNPType::HDNNP_4G)
     {
         Structure &s = structure;
@@ -2163,37 +1959,24 @@
             {
                 Atom const &aj = s.atoms.at(j);
 
-#ifndef NNP_FULL_SFD_MEMORY
+#ifndef N2P2_FULL_SFD_MEMORY
                 vector<vector<size_t> > const &tableFull
                         = elements.at(aj.element).getSymmetryFunctionTable();
                 Vec3D dChidr = aj.calculateDChidr(ai.index,
                                                   maxCutoffRadius,
                                                   &tableFull);
->>>>>>> 61daa0df
 #else
                 Vec3D dChidr = aj.calculateDChidr(ai.index,
                                                   maxCutoffRadius);
 #endif
                 ai.f -= lambdaTotal(j) * (ai.dAdrQ[j] + dChidr);
                 ai.fElec -= lambdaElec(j) * (ai.dAdrQ[j] + dChidr);
-
-                /*
-                loopFile << "i: " << ai.index << ", j: " << j << endl
-                         << "ai.f: " << ai.f[0] << " " << ai.f[1] << " " << ai.f[2] << endl
-                         << "lambda: " << lambdaTotal(j) << endl
-                         << "dChidr: " << dChidr[0] << " " << dChidr[1] << " " << dChidr[2] << endl
-                         << "dAdrQ: " << ai.dAdrQ[j][0] << " " << ai.dAdrQ[j][1] << " " << ai.dAdrQ[j][2] << endl
-                         << endl;
-                 */
-            }
-        }
-    }
-<<<<<<< HEAD
-=======
+            }
+        }
+    }
 #ifdef _OPENMP
     }
 #endif
->>>>>>> 61daa0df
     return;
 }
 
@@ -2201,20 +1984,19 @@
 void Mode::evaluateNNP(Structure& structure, bool useForces, bool useDEdG)
 {
     useDEdG = (useForces || useDEdG);
-    if (nnpType == NNPType::HDNNP_4G) {
+    if (nnpType == NNPType::HDNNP_4G)
+    {
         structure.calculateMaxCutoffRadiusOverall(
-                ewaldSetup,
-                screeningFunction.getOuter(),
-                maxCutoffRadius);
-        structure.calculateNeighborList(maxCutoffRadius,
-                                        cutoffs);
-
+            ewaldSetup,
+            screeningFunction.getOuter(),
+            maxCutoffRadius);
+        structure.calculateNeighborList(maxCutoffRadius, cutoffs);
     }
     // TODO: For the moment sort neighbors only for 4G-HDNNPs (breaks some
     //       CI tests because of small numeric changes).
     else structure.calculateNeighborList(maxCutoffRadius, false);
 
-#ifdef NNP_NO_SF_GROUPS
+#ifdef N2P2_NO_SF_GROUPS
     calculateSymmetryFunctions(structure, true);
 #else
     calculateSymmetryFunctionGroups(structure, useForces);
