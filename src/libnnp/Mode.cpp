--- conflicted
+++ resolved
@@ -26,12 +26,9 @@
 #include <algorithm> // std::min, std::max, std::remove_if
 #include <cstdlib>   // atoi, atof
 #include <fstream>   // std::ifstream
-<<<<<<< HEAD
-#include <iostream>
-=======
 #ifndef N2P2_NO_SF_CACHE
->>>>>>> 539576bb
 #include <map>       // std::multimap
+#endif
 #include <limits>    // std::numeric_limits
 #include <stdexcept> // std::runtime_error
 #include <utility>   // std::piecewise_construct, std::forward_as_tuple
@@ -70,7 +67,7 @@
     log << "------------------------------------------------------------\n";
     log << "Git branch              : " N2P2_GIT_BRANCH "\n";
     log << "Git revision            : " N2P2_GIT_REV "\n";
-    log << "Compile date/time       : " __DATE__ " " __TIME__ "\n";
+    log << "Compile date/time : " __DATE__ " " __TIME__ "\n";
     log << "------------------------------------------------------------\n";
     log << "\n";
     log << "Features/Flags:\n";
@@ -211,11 +208,9 @@
     return;
 }
 
-<<<<<<< HEAD
-void Mode::setupGeneric(string const& nnpDir, bool initialHardness)
-=======
-void Mode::setupGeneric(bool skipNormalize)
->>>>>>> 539576bb
+void Mode::setupGeneric(string const& nnpDir,
+                        bool skipNormalize,
+                        bool initialHardness)
 {
     if (!skipNormalize) setupNormalization();
     setupElementMap();
@@ -224,12 +219,8 @@
         setupElectrostatics(initialHardness, nnpDir);
     setupCutoff();
     setupSymmetryFunctions();
-<<<<<<< HEAD
     setupCutoffMatrix();
-#ifndef NNP_FULL_SFD_MEMORY
-=======
 #ifndef N2P2_FULL_SFD_MEMORY
->>>>>>> 539576bb
     setupSymmetryFunctionMemory(false);
 #endif
 #ifndef N2P2_NO_SF_CACHE
@@ -247,10 +238,10 @@
 {
     if (standalone)
     {
-        log << "\n";
-        log << "*** SETUP: NORMALIZATION ****************"
-               "**************************************\n";
-        log << "\n";
+    log << "\n";
+    log << "*** SETUP: NORMALIZATION ****************"
+           "**************************************\n";
+    log << "\n";
     }
 
     if (settings.keywordExists("mean_energy") &&
@@ -293,15 +284,14 @@
     {
         throw runtime_error("ERROR: Incorrect usage of normalization"
                             " keywords.\n"
-                            "       Use all of \"mean_energy\", \"conv_energy\""
-                            " and \"conv_length\" or no normalization at all."
-                            "\n");
+                            "       Use all or none of \"mean_energy\", \"conv_energy\""
+                            " and \"conv_length\".\n");
     }
 
     if (standalone)
     {
-        log << "*****************************************"
-               "**************************************\n";
+    log << "*****************************************"
+           "**************************************\n";
     }
 
     return;
@@ -1260,7 +1250,6 @@
                                           "topology keyword \"%s\".\n",
                                           keyword.c_str()));
             }
-<<<<<<< HEAD
         }
         vector<string> globalActivationFunctions;
         keyword = "global_activation" + nn.keywordSuffix;
@@ -1309,29 +1298,6 @@
             for (int j = 1; j < t.numLayers; ++j)
             {
                 if ((j == t.numLayers - 1) && globalActivation)
-=======
-            else
-            {
-                if (i == t.numLayers - 1) t.numNeuronsPerLayer[i] = 1;
-                else
-                {
-                    t.numNeuronsPerLayer[i] =
-                        atoi(globalNumNeuronsPerHiddenLayer.at(i-1).c_str());
-                }
-                if (globalActivationFunctions.at(i-1) == "l")
-                {
-                    a = NeuralNetwork::AF_IDENTITY;
-                }
-                else if (globalActivationFunctions.at(i-1) == "t")
-                {
-                    a = NeuralNetwork::AF_TANH;
-                }
-                else if (globalActivationFunctions.at(i-1) == "s")
-                {
-                    a = NeuralNetwork::AF_LOGISTIC;
-                }
-                else if (globalActivationFunctions.at(i-1) == "p")
->>>>>>> 539576bb
                 {
                     t.activationFunctionsPerLayer.at(j) = activationFromString(
                         globalActivationFunctions.at(t.numLayers - 2));
@@ -1910,7 +1876,7 @@
 {
     if (nnpType == NNPType::HDNNP_Q)
     {
-        cout << "WARNING: Forces are not yet implemented.\n";
+        throw runtime_error("WARNING: Forces are not implemented yet.\n");
         return;
     }
 
@@ -1937,32 +1903,20 @@
         // atom i's coordinates. Some atoms may appear multiple times in the
         // neighbor list because of periodic boundary conditions. To avoid
         // that the same contributions are added multiple times use the
-<<<<<<< HEAD
-        // "unique neighbor" list (but skip the first entry, this is always
-        // atom i itself).
+        // "unique neighbor" list. This list contains also the central atom
+        // index as first entry and hence also adds contributions of periodic
+        // images of the central atom (happens when cutoff radii larger than
+        // cell vector lengths are used, but this is already considered in the
+        // self-interaction).
         for (vector<size_t>::const_iterator it =
                 ai.neighborsUnique.begin() + 1;
              it != ai.neighborsUnique.end(); ++it)
         {
             // Define shortcut for atom j (aj).
             Atom &aj = structure.atoms.at(*it);
-#ifndef NNP_FULL_SFD_MEMORY
-            vector<vector<size_t> > const &tableFull
-                    = elements.at(aj.element).getSymmetryFunctionTable();
-=======
-        // "unique neighbor" list. This list contains also the central atom
-        // index as first entry and hence also adds contributions of periodic
-        // images of the central atom (happens when cutoff radii larger than
-        // cell vector lengths are used).
-        for (vector<size_t>::const_iterator it = ai->neighborsUnique.begin();
-             it != ai->neighborsUnique.end(); ++it)
-        {
-            // Define shortcut for atom j (aj).
-            Atom& aj = structure.atoms.at(*it);
 #ifndef N2P2_FULL_SFD_MEMORY
             vector<vector<size_t> > const& tableFull
                 = elements.at(aj.element).getSymmetryFunctionTable();
->>>>>>> 539576bb
 #endif
             // Loop over atom j's neighbors (n), atom i should be one of them.
             // TODO: Could implement maxCutoffRadiusSymFunc for each element and
@@ -1972,20 +1926,10 @@
             for (size_t k = 0; k < numNeighbors; ++k) {
                 Atom::Neighbor const &n = aj.neighbors[k];
                 // If atom j's neighbor is atom i add force contributions.
-<<<<<<< HEAD
-                if (n.index == ai.index) {
-#ifndef NNP_FULL_SFD_MEMORY
-                    ai.f += aj.calculatePairForceShort(n, &tableFull);
-=======
-                if (n->index == ai->index)
+                if (n.index == ai.index)
                 {
 #ifndef N2P2_FULL_SFD_MEMORY
-                    vector<size_t> const& table = tableFull.at(n->element);
-                    for (size_t j = 0; j < n->dGdr.size(); ++j)
-                    {
-                        ai->f -= aj.dEdG.at(table.at(j)) * n->dGdr.at(j);
-                    }
->>>>>>> 539576bb
+                    ai.f += aj.calculatePairForceShort(n, &tableFull);
 #else
                     ai.f += aj.calculatePairForceShort(n);
 #endif
