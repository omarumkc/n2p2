// n2p2 - A neural network potential package
// Copyright (C) 2018 Andreas Singraber (University of Vienna)
//
// This program is free software: you can redistribute it and/or modify
// it under the terms of the GNU General Public License as published by
// the Free Software Foundation, either version 3 of the License, or
// (at your option) any later version.
//
// This program is distributed in the hope that it will be useful,
// but WITHOUT ANY WARRANTY; without even the implied warranty of
// MERCHANTABILITY or FITNESS FOR A PARTICULAR PURPOSE.  See the
// GNU General Public License for more details.
//
// You should have received a copy of the GNU General Public License
// along with this program.  If not, see <https://www.gnu.org/licenses/>.

#ifndef STRUCTURE_H
#define STRUCTURE_H

#include "Atom.h"
#include "Element.h"
#include "ElementMap.h"
#include "ErfcBuf.h"
#include "EwaldSetup.h"
#include "ScreeningFunction.h"
#include "Vec3D.h"
#include <Eigen/Core>
#include <cstddef> // std::size_t
#include <fstream> // std::ofstream
#include <map>     // std::map
#include <string>  // std::string
#include <vector>  // std::vector

namespace nnp
{

/// Storage for one atomic configuration.
struct Structure
{
    /** Enumerates different sample types (e.g. training or test set).
     */
    enum SampleType
    {
        /** Sample type not assigned yet.
         */
        ST_UNKNOWN,
        /** Structure is part of the training set.
         */
        ST_TRAINING,
        /** Structure is part of validation set (currently unused).
         */
        ST_VALIDATION,
        /** Structure is part of the test set.
         */
        ST_TEST
    };

    /// Copy of element map provided as constructor argument.
    ElementMap               elementMap;
    /// If periodic boundary conditions apply.
    bool                     isPeriodic;
    /// If the simulation box is triclinic.
    bool                     isTriclinic;
    /// If the neighbor list has been calculated.
    bool                     hasNeighborList;
    /// If the neighbor list has been sorted by distance.
    bool                     NeighborListIsSorted;
    /// If symmetry function values are saved for each atom.
    bool                     hasSymmetryFunctions;
    /// If symmetry function derivatives are saved for each atom.
    bool                     hasSymmetryFunctionDerivatives;
    /// Index number of this structure.
    std::size_t              index;
    /// Total number of atoms present in this structure.
    std::size_t              numAtoms;
    /// Global number of elements (all structures).
    std::size_t              numElements;
    /// Number of elements present in this structure.
    std::size_t              numElementsPresent;
    /// Number of PBC images necessary in each direction for max cut-off.
    int                      pbc[3];
    /// Potential energy determined by neural network.
    double                   energy;
    /// Reference potential energy.
    double                   energyRef;
    // TODO: MPI_Pack
    /// Short-range part of the potential energy predicted by NNP.
    double                   energyShort;
    // TODO: MPI_Pack
    /// Electrostatics part of the potential energy predicted by NNP.
    double                   energyElec;
    /// If all charges of this structure have been calculated (and stay the
    /// same, e.g. for stage 2).
    bool                     hasCharges;
    /// Charge determined by neural network potential.
    double                   charge;
    /// Reference charge.
    double                   chargeRef;
    /// Simulation box volume.
    double                   volume;
    /// Maximum cut-off radius with respect to symmetry functions, screening
    /// function and Ewald summation.
    double                   maxCutoffRadiusOverall;
    // TODO: MPI_Pack
    /// Lagrange multiplier used for charge equilibration.
    double                   lambda;
    /// Sample type (training or test set).
    SampleType               sampleType;
    /// Structure comment.
    std::string              comment;
    /// Simulation box vectors.
    Vec3D                    box[3];
    /// Inverse simulation box vectors.
    Vec3D                    invbox[3];
    /// Global charge equilibration matrix A'.
    Eigen::MatrixXd          A;
    /// If A matrix of this structure is currently stored.
    bool                     hasAMatrix;
    /// Number of atoms of each element in this structure.
    std::vector<std::size_t> numAtomsPerElement;
    /// Vector of all atoms in this structure.
    std::vector<Atom>        atoms;

    /** Constructor, initializes to zero.
     */
    Structure();
    /** Set element map of structure.
     *
     * @param[in] elementMap Reference to a map containing all possible
     *                       (symbol, index)-pairs (see ElementMap).
     */
    void                     setElementMap(ElementMap const& elementMap);
    /** Add a single atom to structure.
     *
     * @param[in] atom Atom to insert.
     * @param[in] element Element string of new atom.
     *
     * @note Be sure to set the element map properly before adding atoms. This
     * function will only keep the atom's coordinates, energy, charge, tag and
     * forces, all other members will be cleared or reset (in particular, the
     * neighbor list and symmetry function data will be deleted).
     */
    void                     addAtom(Atom const&        atom,
                                     std::string const& element);
    /** Read configuration from file.
     *
     * @param[in] fileName Input file name.
     *
     * Reads the first configuration found in the input file.
     */
    void                     readFromFile(std::string const fileName
                                                            = "input.data");
    /** Read configuration from file.
     *
     * @param[in] file Input file stream (already opened).
     *
     * Expects that a file with configurations is open, first keyword on first
     * line should be `begin`. Reads until keyword is `end`.
     */
    void                     readFromFile(std::ifstream& file);
    /** Read configuration from lines.
     *
     * @param[in] lines One configuration in form of a vector of strings.
     *
     * Read the configuration from a vector of strings.
     */
    void                     readFromLines(std::vector<
                                           std::string> const& lines);
    /** Calculate maximal cut-off if cut-off of screening and real part Ewald
     * summation are also considered.
     *
     * @param[in] ewaldSetup Settings of Ewald summation.
     * @param[in] rcutScreen Cut-off for Screening of the electrostatic
     *                         interaction.
     * @param[in] maxCutoffRadius maximal cut-off of symmetry functions.
     */
    void                   calculateMaxCutoffRadiusOverall(
                                            EwaldSetup& ewaldSetup,
                                            double      rcutScreen,
                                            double      maxCutoffRadius);
    /** Calculate neighbor list for all atoms.
     *
     * @param[in] cutoffRadius Atoms are neighbors if there distance is smaller
     *                         than the cutoff radius.
     * @param[in] sortByDistance Sort neighborlist from nearest to farthest neighbor.
     *
     * @return Maximum of {maxCutoffRadius, rcutScreen, rCut}.
     */
    void                     calculateNeighborList(
                                                    double  cutoffRadius,
                                                    bool    sortByDistance = false);
    /** Calculate neighbor list for all atoms and setup neighbor cut-off map.
     *
     * @param[in] cutoffRadius Atoms are neighbors if there distance is smaller
     *                         than the cutoff radius.
     * @param[in] cutoffs Vector of all needed cutoffs (needed for cut-off map
     *                         construction).
     * @return Maximum of {maxCutoffRadius, rcutScreen, rCut}.
     */
    void                     calculateNeighborList(
                                                   double  cutoffRadius,
                                                   std::vector<
                                                   std::vector<double>>& cutoffs);
    /** Sort all neighbor lists of this structure with respect to the distance.
     */
    void                     sortNeighborList();
    /** Set up a neighbor cut-off map which gives the index (value) of the last needed
     *  neighbor corresponding to a specific cut-off (key).
     * @param[in] cutoffs Vector of all needed symmetry function cutoffs. Note
     *                          that a local copy gets extended with
     *                          maxCutoffRadiusOverall.
     */
    void                     setupNeighborCutoffMap(std::vector<
                                                    std::vector<double>> cutoffs);
    /** Calculate required PBC copies.
     *
     * @param[in] cutoffRadius Cutoff radius for neighbor list.
     * @param[in] pbc Array for storing the result.
     *
     * Called by #calculateNeighborList().
     */
    void                     calculatePbcCopies(double cutoffRadius, int (&pbc)[3]);
    /** Calculate inverse box.
     *
     * Simulation box looks like this:
     *
     * @f[
     * h =
     * \begin{pmatrix}
     * \phantom{a_x} & \phantom{b_x} & \phantom{c_x} \\
     * \vec{\mathbf{a}} & \vec{\mathbf{b}} & \vec{\mathbf{c}} \\
     * \phantom{a_z} & \phantom{b_z} & \phantom{c_z} \\
     * \end{pmatrix} =
     * \begin{pmatrix}
     * a_x & b_x & c_x \\
     * a_y & b_y & c_y \\
     * a_z & b_z & c_z \\
     * \end{pmatrix},
     * @f]
     *
     * where @f$\vec{\mathbf{a}} = @f$ `box[0]`, @f$\vec{\mathbf{b}} = @f$
     * `box[1]` and @f$\vec{\mathbf{c}} = @f$ `box[2]`. Thus, indices are
     * column first, row second:
     *
     * @f[
     * h =
     * \begin{pmatrix}
     * \texttt{box[0][0]} & \texttt{box[1][0]} & \texttt{box[2][0]} \\
     * \texttt{box[0][1]} & \texttt{box[1][1]} & \texttt{box[2][1]} \\
     * \texttt{box[0][2]} & \texttt{box[1][2]} & \texttt{box[2][2]} \\
     * \end{pmatrix}.
     * @f]
     *
     * The inverse box matrix (same scheme as above but with `invbox`) can be
     * used to calculate fractional coordinates:
     *
     * @f[
     * \begin{pmatrix}
     * f_0 \\ f_1 \\ f_2
     * \end{pmatrix} = h^{-1} \; \vec{\mathbf{r}}.
     * @f]
     */
    void                     calculateInverseBox();
    /** Check if cut-off radius is small enough to apply minimum image
    * convention.
    *
    * @param[in] cutoffRadius cut-off radius for which condition should be
    * checked.
    */
    bool                     canMinimumImageConventionBeApplied(double cutoffRadius);
    /** Calculate distance between two atoms in the minimum image convention.
     *
     * @param[in] dr Distance vector between two atoms of the same box.
     *
     */
    Vec3D                    applyMinimumImageConvention(Vec3D const& dr);
    /** Calculate volume from box vectors.
     */
    void                     calculateVolume();
<<<<<<< HEAD
    /** Compute electrostatic energy with global charge equilibration.
     *
     * @param[in] ewaldSetup Settings of Ewald summation.
     * @param[in] hardness Vector containing the hardness of all elements.
     * @param[in] gammaSqrt2 Matrix combining gamma with prefactor.
     *                  @f$ \text{gammaSqrt2}_{ij} = \sqrt{2} \gamma_{ij} 
     *                          = \sqrt{2} \sqrt{(\sigma_i^2 + \sigma_j^2)} @f$
     * @param[in] sigmaSqrtPi Vector combining sigma with prefactor,
     *                  @f$ \text{sigmaSqrtPi}_i = \sqrt{\pi} \sigma_i @f$
     * @param[in] fs Screening function.
     * @param[in] fourPiEps @f$ \text{fourPiEps} = 4 \pi \varepsilon_0 @f$.
     *                  Value depends on unit system (e.g. normalization).
     * @param[in] erfcBuf helper object to avoid repeated calculation of erfc().
     */
    double                   calculateElectrostaticEnergy(
                                            EwaldSetup&              ewaldSetup,
                                            Eigen::VectorXd          hardness,
                                            Eigen::MatrixXd          gammaSqrt2,
                                            Eigen::VectorXd          sigmaSqrtPi,
                                            ScreeningFunction const& fs,
                                            double const             fourPiEps,
                                            ErfcBuf&                 erfcBuf);
    /** Calculate screening energy which needs to be added (!) to the
     * electrostatic energy in order to remove contributions in the short range
     * domain.
     * @param[in] gammaSqrt2 Matrix combining gamma with prefactor.
     *                  @f$ \text{gammaSqrt2}_{ij} = \sqrt{2} \gamma_{ij}
     *                          = \sqrt{2} \sqrt{(\sigma_i^2 + \sigma_j^2)} @f$
     * @param[in] sigmaSqrtPi Vector combining sigma with prefactor,
     *                  @f$ \text{sigmaSqrtPi}_i = \sqrt{\pi} \sigma_i @f$
     *
     * @param[in] fs Screening function.
     * @param[in] fourPiEps @f$ \text{fourPiEps} = 4 \pi \varepsilon_0 @f$.
                            Value depends on unit system (e.g. normalization).
     */
    double                   calculateScreeningEnergy(  
                                            Eigen::MatrixXd          gammaSqrt2,
                                            Eigen::VectorXd          sigmaSqrtPi,
                                            ScreeningFunction const& fs,
                                            double const             fourPiEps);
    /** Calculates derivative of A-matrix with respect to the atoms positions and
     * contract it with Q. 
     * @param[in] ewaldSetup Settings of Ewald summation.
     * @param[in] gammaSqrt2 Matrix combining gamma with prefactor.
     *                  @f$ \text{gammaSqrt2}_{ij} = \sqrt{2} \gamma_{ij} 
     *                          = \sqrt{2} \sqrt{(\sigma_i^2 + \sigma_j^2)} @f$
     * @param[in] fourPiEps @f$ \text{fourPiEps} = 4 \pi \varepsilon_0 @f$.
                            Value depends on unit system (e.g. normalization).
     * @param[in] erfcBuf helper object to avoid repeated calculation of erfc().
     */
    void                     calculateDAdrQ(
                                        EwaldSetup&     ewaldSetup,
                                        Eigen::MatrixXd gammaSqrt2,
                                        double const    fourPiEps,
                                        ErfcBuf&        erfcBuf);
    /** Calculates derivative of the charges with respect to electronegativities.
     *  @param[in] dQdChi vector to store the result. dQdChi[i](j) represents the
     *  derivative for the i-th electronegativity and the j-th charge.
     */
    void                     calculateDQdChi(std::vector<Eigen::VectorXd> &dQdChi);
    /** Calculates derivative of the charges with respect to atomic hardness.
     *  @param[in] dQdJ vector to store the result. dQdJ[i](j) represents the
     *  derivative for the i-th hardness and the j-th charge.
     */
    void                     calculateDQdJ(std::vector<Eigen::VectorXd> &dQdJ);
    /** Calculates derivative of the charges with respect to the atom's
     * position.
     * @param[in] atomIndices Vector containing indices of atoms for which the
     *                      derivative should be calculated.
     * @param[in] compIndices Vector containing indices of vector components
     *                        for which the derivative should be calculated.
     * @param[in] maxCutoffRadius Max. cutoff radius of symmetry functions.
     * @param[in] elements Vector containing all elements (needed for symmetry
     *                     function table).
     */
    void                    calculateDQdr(
                                std::vector<size_t> const&  atomsIndices,
                                std::vector<size_t> const&  compIndices,
                                double const                maxCutoffRadius,
                                std::vector<Element> const& elements);
     /** Calculates partial derivatives of electrostatic Energy with respect
     * to atom's coordinates and charges.
     * @param[in] hardness Vector containing the hardness of all elements.
     * @param[in] gammaSqrt2 Matrix combining gamma with prefactor.
     *                  @f$ \text{gammaSqrt2}_{ij} = \sqrt{2} \gamma_{ij} 
     *                          = \sqrt{2} \sqrt{(\sigma_i^2 + \sigma_j^2)} @f$
     * @param[in] sigmaSqrtPi Vector combining sigma with prefactor,
     *                  @f$ \text{sigmaSqrtPi}_i = \sqrt{\pi} \sigma_i @f$
     * @param[in] fs Screening function.
     * @param[in] fourPiEps @f$ \text{fourPiEps} = 4 \pi \varepsilon_0 @f$.
                            Value depends on unit system (e.g. normalization).
     */
    void                     calculateElectrostaticEnergyDerivatives(
                                        Eigen::VectorXd          hardness,
                                        Eigen::MatrixXd          gammaSqrt2,
                                        Eigen::VectorXd          sigmaSqrtPi,
                                        ScreeningFunction const& fs,
                                        double const             fourPiEps);
    /** Calculate lambda_total vector which is needed for the total force
     *  calculation in 4G NN.
     */
    Eigen::VectorXd const calculateForceLambdaTotal() const;
    /** Calculate lambda_elec vector which is needed for the electrostatic
     *  force calculation in 4G NN.
     */
    Eigen::VectorXd const calculateForceLambdaElec() const;
=======
    /** Translate all atoms back into box if outside.
     */
    void                     remap();
>>>>>>> 539576bb
    /** Translate atom back into box if outside.
     *
     * @param[in,out] atom Atom to be remapped.
     */
    void                     remap(Atom& atom);
    /** Normalize structure, shift energy and change energy, length and charge
     *  unit.
     *
     * @param[in] meanEnergy Mean energy per atom (in old units).
     * @param[in] convEnergy Multiplicative energy unit conversion factor.
     * @param[in] convLength Multiplicative length unit conversion factor.
     * @param[in] convCharge Multiplicative charge unit conversion factor.
     */
    void                     toNormalizedUnits(double meanEnergy,
                                               double convEnergy,
                                               double convLength,
                                               double convCharge);
    /** Switch to physical units, shift energy and change energy, length and
     *  charge unit.
     *
     * @param[in] meanEnergy Mean energy per atom (in old units).
     * @param[in] convEnergy Multiplicative energy unit conversion factor.
     * @param[in] convLength Multiplicative length unit conversion factor.
     * @param[in] convCharge Multiplicative charge unit conversion factor.
     */
    void                     toPhysicalUnits(double meanEnergy,
                                             double convEnergy,
                                             double convLength,
                                             double convCharge);
    /** Find maximum number of neighbors.
     *
     * @return Maximum numbor of neighbors of all atoms in this structure.
     */
    std::size_t              getMaxNumNeighbors() const;
    /** Free symmetry function memory for all atoms, see free() in Atom class.
     *
     * @param[in] all See description in Atom.
     * @param[in] maxCutoffRadius Maximum cutoff radius of symmetry functions.
     */
    void                     freeAtoms(bool         all,
                                       double const maxCutoffRadius = 0.0);
    /** Reset everything but #elementMap.
     */
    void                     reset();
    /** Clear neighbor list of all atoms.
     */
    void                     clearNeighborList();
    /** Clear A-matrix, dAdrQ and optionally dQdr
     * @param[in] clearDqdr Specify if dQdr should also be cleared.
     */
    void                     clearElectrostatics(bool clearDQdr = false);
    /** Update property error metrics with this structure.
     *
     * @param[in] property One of "energy", "force" or "charge".
     * @param[in,out] error Input error metric map to be updated.
     * @param[in,out] count Input counter to be updated.
     *
     * The "energy" error metric map stores temporary sums for the following
     * metrics:
     *
     * key "RMSEpa": RMSE of energy per atom
     * key "RMSE"  : RMSE of energy
     * key "MAEpa" : MAE  of energy per atom
     * key "MAE"   : MAE  of energy
     *
     * The "force" error metric map stores temporary sums for the following
     * metrics:
     *
     * key "RMSE"  : RMSE of forces
     * key "MAE"   : MAE  of forces
     *
     * The "charge" error metric map stores temporary sums for the following
     * metrics:
     *
     * key "RMSE"  : RMSE of charges
     * key "MAE"   : MAE  of charges
     */
    void                     updateError(
                                   std::string const&             property,
                                   std::map<std::string, double>& error,
                                   std::size_t&                   count) const;
    /** Get reference and NN energy.
     *
     * @return String with #index, #energyRef and #energy values.
     */
    std::string              getEnergyLine() const;
    /** Get reference and NN forces for all atoms.
     *
     * @return Vector of strings with force comparison.
     */
    std::vector<std::string> getForcesLines() const;
    /** Get reference and NN charges for all atoms.
     *
     * @return Vector of strings with charge comparison.
     */
    std::vector<std::string> getChargesLines() const;
    /** Write configuration to file.
     *
     * @param[in,out] fileName Ouptut file name.
     * @param[in] ref If true, write reference energy and forces, if false,
     *                write NNP results instead.
     * @param[in] append If true, append to existing file.
     */
    void                     writeToFile(
                                     std::string const fileName ="output.data",
                                     bool const        ref = true,
                                     bool const        append = false) const;
    /** Write configuration to file.
     *
     * @param[in,out] file Ouptut file.
     * @param[in] ref If true, write reference energy and forces, if false,
     *                write NNP results instead.
     */
    void                     writeToFile(
                                       std::ofstream* const& file,
                                       bool const            ref = true) const;
    /** Write configuration to xyz file.
     *
     * @param[in,out] file xyz output file.
     */
    void                     writeToFileXyz(std::ofstream* const& file) const;
    /** Write configuration to POSCAR file.
     *
     * @param[in,out] file POSCAR output file.
     *
     * @warning Elements in POTCAR file must be ordered according to
     *          periodic table.
     */
    void                     writeToFilePoscar(
                                             std::ofstream* const& file) const;
    /** Write configuration to POSCAR file.
     *
     * @param[in,out] file POSCAR output file.
     * @param[in,out] elements User-defined order of elements, e.g. "Zn O Cu".
     */
    void                     writeToFilePoscar(
                                         std::ofstream* const& file,
                                         std::string const     elements) const;
    /** Get structure information as a vector of strings.
     *
     * @return Lines with structure information.
     */
    std::vector<std::string> info() const;
};


}

#endif<|MERGE_RESOLUTION|>--- conflicted
+++ resolved
@@ -24,12 +24,12 @@
 #include "EwaldSetup.h"
 #include "ScreeningFunction.h"
 #include "Vec3D.h"
-#include <Eigen/Core>
-#include <cstddef> // std::size_t
-#include <fstream> // std::ofstream
-#include <map>     // std::map
-#include <string>  // std::string
-#include <vector>  // std::vector
+#include <Eigen/Core> // MatrixXd, VectorXd
+#include <cstddef>    // std::size_t
+#include <fstream>    // std::ofstream
+#include <map>        // std::map
+#include <string>     // std::string
+#include <vector>     // std::vector
 
 namespace nnp
 {
@@ -184,7 +184,6 @@
      *                         than the cutoff radius.
      * @param[in] sortByDistance Sort neighborlist from nearest to farthest neighbor.
      *
-     * @return Maximum of {maxCutoffRadius, rcutScreen, rCut}.
      */
     void                     calculateNeighborList(
                                                     double  cutoffRadius,
@@ -277,7 +276,6 @@
     /** Calculate volume from box vectors.
      */
     void                     calculateVolume();
-<<<<<<< HEAD
     /** Compute electrostatic energy with global charge equilibration.
      *
      * @param[in] ewaldSetup Settings of Ewald summation.
@@ -384,11 +382,9 @@
      *  force calculation in 4G NN.
      */
     Eigen::VectorXd const calculateForceLambdaElec() const;
-=======
     /** Translate all atoms back into box if outside.
      */
     void                     remap();
->>>>>>> 539576bb
     /** Translate atom back into box if outside.
      *
      * @param[in,out] atom Atom to be remapped.
@@ -534,7 +530,6 @@
     std::vector<std::string> info() const;
 };
 
-
 }
 
 #endif