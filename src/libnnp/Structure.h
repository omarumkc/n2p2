// n2p2 - A neural network potential package
// Copyright (C) 2018 Andreas Singraber (University of Vienna)
//
// This program is free software: you can redistribute it and/or modify
// it under the terms of the GNU General Public License as published by
// the Free Software Foundation, either version 3 of the License, or
// (at your option) any later version.
//
// This program is distributed in the hope that it will be useful,
// but WITHOUT ANY WARRANTY; without even the implied warranty of
// MERCHANTABILITY or FITNESS FOR A PARTICULAR PURPOSE.  See the
// GNU General Public License for more details.
//
// You should have received a copy of the GNU General Public License
// along with this program.  If not, see <https://www.gnu.org/licenses/>.

#ifndef STRUCTURE_H
#define STRUCTURE_H

#include "Atom.h"
#include "Element.h"
#include "ElementMap.h"
<<<<<<< HEAD
#include "Ewald.h"
=======
#include "ErfcBuf.h"
#include "EwaldSetup.h"
>>>>>>> 61daa0df
#include "ScreeningFunction.h"
#include "Vec3D.h"
#include <Eigen/Core> // MatrixXd, VectorXd
#include <cstddef>    // std::size_t
#include <fstream>    // std::ofstream
#include <map>        // std::map
#include <string>     // std::string
#include <vector>     // std::vector

namespace nnp
{

/// Storage for one atomic configuration.
struct Structure
{
    /** Enumerates different sample types (e.g. training or test set).
     */
    enum SampleType
    {
        /** Sample type not assigned yet.
         */
        ST_UNKNOWN,
        /** Structure is part of the training set.
         */
        ST_TRAINING,
        /** Structure is part of validation set (currently unused).
         */
        ST_VALIDATION,
        /** Structure is part of the test set.
         */
        ST_TEST
    };

    /// Copy of element map provided as constructor argument.
    ElementMap               elementMap;
    /// If periodic boundary conditions apply.
    bool                     isPeriodic;
    /// If the simulation box is triclinic.
    bool                     isTriclinic;
    /// If the neighbor list has been calculated.
    bool                     hasNeighborList;
    /// If the neighbor list has been sorted by distance.
    bool                     NeighborListIsSorted;
    /// If symmetry function values are saved for each atom.
    bool                     hasSymmetryFunctions;
    /// If symmetry function derivatives are saved for each atom.
    bool                     hasSymmetryFunctionDerivatives;
    /// Index number of this structure.
    std::size_t              index;
    /// Total number of atoms present in this structure.
    std::size_t              numAtoms;
    /// Global number of elements (all structures).
    std::size_t              numElements;
    /// Number of elements present in this structure.
    std::size_t              numElementsPresent;
    /// Number of PBC images necessary in each direction for max cut-off.
    int                      pbc[3];
    /// Potential energy determined by neural network.
    double                   energy;
    /// Reference potential energy.
    double                   energyRef;
    // TODO: MPI_Pack
    /// Short-range part of the potential energy predicted by NNP.
    double                   energyShort;
    // TODO: MPI_Pack
    /// Electrostatics part of the potential energy predicted by NNP.
    double                   energyElec;
    /// If all charges of this structure have been calculated (and stay the
    /// same, e.g. for stage 2).
    bool                     hasCharges;
    /// Charge determined by neural network potential.
    double                   charge;
    /// Reference charge.
    double                   chargeRef;
    /// Simulation box volume.
    double                   volume;
    /// Maximum cut-off radius with respect to symmetry functions, screening
    /// function and Ewald summation.
    double                   maxCutoffRadiusOverall;
    // TODO: MPI_Pack
    /// Lagrange multiplier used for charge equilibration.
    double                   lambda;
    /// Sample type (training or test set).
    SampleType               sampleType;
    /// Structure comment.
    std::string              comment;
    /// Simulation box vectors.
    Vec3D                    box[3];
    /// Inverse simulation box vectors.
    Vec3D                    invbox[3];
    /// Global charge equilibration matrix A'.
    Eigen::MatrixXd          A;
    /// If A matrix of this structure is currently stored.
    bool                     hasAMatrix;
    /// Number of atoms of each element in this structure.
    std::vector<std::size_t> numAtomsPerElement;
    /// Vector of all atoms in this structure.
    std::vector<Atom>        atoms;

    /** Constructor, initializes to zero.
     */
    Structure();
    /** Set element map of structure.
     *
     * @param[in] elementMap Reference to a map containing all possible
     *                       (symbol, index)-pairs (see ElementMap).
     */
    void                     setElementMap(ElementMap const& elementMap);
    /** Add a single atom to structure.
     *
     * @param[in] atom Atom to insert.
     * @param[in] element Element string of new atom.
     *
     * @note Be sure to set the element map properly before adding atoms. This
     * function will only keep the atom's coordinates, energy, charge, tag and
     * forces, all other members will be cleared or reset (in particular, the
     * neighbor list and symmetry function data will be deleted).
     */
    void                     addAtom(Atom const&        atom,
                                     std::string const& element);
    /** Read configuration from file.
     *
     * @param[in] fileName Input file name.
     *
     * Reads the first configuration found in the input file.
     */
    void                     readFromFile(std::string const fileName
                                                            = "input.data");
    /** Read configuration from file.
     *
     * @param[in] file Input file stream (already opened).
     *
     * Expects that a file with configurations is open, first keyword on first
     * line should be `begin`. Reads until keyword is `end`.
     */
    void                     readFromFile(std::ifstream& file);
    /** Read configuration from lines.
     *
     * @param[in] lines One configuration in form of a vector of strings.
     *
     * Read the configuration from a vector of strings.
     */
    void                     readFromLines(std::vector<
                                           std::string> const& lines);
    /** Calculate maximal cut-off if cut-off of screening and real part Ewald
     * summation are also considered.
     *
     * @param[in] ewaldSetup Settings of Ewald summation.
     * @param[in] rcutScreen Cut-off for Screening of the electrostatic
     *                         interaction.
     * @param[in] maxCutoffRadius maximal cut-off of symmetry functions.
     */
<<<<<<< HEAD
    double                   getMaxCutoffRadiusOverall(
                                                        EwaldSetup& ewaldSetup,
                                                        double rcutScreen,
                                                        double maxCutoffRadius);
=======
    void                   calculateMaxCutoffRadiusOverall(
                                            EwaldSetup& ewaldSetup,
                                            double      rcutScreen,
                                            double      maxCutoffRadius);
>>>>>>> 61daa0df
    /** Calculate neighbor list for all atoms.
     *
     * @param[in] cutoffRadius Atoms are neighbors if there distance is smaller
     *                         than the cutoff radius.
     * @param[in] sortByDistance Sort neighborlist from nearest to farthest neighbor.
     *
     */
    void                     calculateNeighborList(
                                                    double  cutoffRadius,
                                                    bool    sortByDistance = false);
    /** Calculate neighbor list for all atoms and setup neighbor cut-off map.
     *
     * @param[in] cutoffRadius Atoms are neighbors if there distance is smaller
     *                         than the cutoff radius.
     * @param[in] cutoffs Vector of all needed cutoffs (needed for cut-off map
     *                         construction).
     * @return Maximum of {maxCutoffRadius, rcutScreen, rCut}.
     */
    void                     calculateNeighborList(
                                                   double  cutoffRadius,
                                                   std::vector<
                                                   std::vector<double>>& cutoffs);
    /** Sort all neighbor lists of this structure with respect to the distance.
     */
    void                     sortNeighborList();
    /** Set up a neighbor cut-off map which gives the index (value) of the last needed
     *  neighbor corresponding to a specific cut-off (key).
     * @param[in] cutoffs Vector of all needed symmetry function cutoffs. Note
     *                          that a local copy gets extended with
     *                          maxCutoffRadiusOverall.
     */
    void                     setupNeighborCutoffMap(std::vector<
                                                    std::vector<double>> cutoffs);
    /** Calculate required PBC copies.
     *
     * @param[in] cutoffRadius Cutoff radius for neighbor list.
     * @param[in] pbc Array for storing the result.
     *
     * Called by #calculateNeighborList().
     */
    void                     calculatePbcCopies(double cutoffRadius, int (&pbc)[3]);
    /** Calculate inverse box.
     *
     * Simulation box looks like this:
     *
     * @f[
     * h =
     * \begin{pmatrix}
     * \phantom{a_x} & \phantom{b_x} & \phantom{c_x} \\
     * \vec{\mathbf{a}} & \vec{\mathbf{b}} & \vec{\mathbf{c}} \\
     * \phantom{a_z} & \phantom{b_z} & \phantom{c_z} \\
     * \end{pmatrix} =
     * \begin{pmatrix}
     * a_x & b_x & c_x \\
     * a_y & b_y & c_y \\
     * a_z & b_z & c_z \\
     * \end{pmatrix},
     * @f]
     *
     * where @f$\vec{\mathbf{a}} = @f$ `box[0]`, @f$\vec{\mathbf{b}} = @f$
     * `box[1]` and @f$\vec{\mathbf{c}} = @f$ `box[2]`. Thus, indices are
     * column first, row second:
     *
     * @f[
     * h =
     * \begin{pmatrix}
     * \texttt{box[0][0]} & \texttt{box[1][0]} & \texttt{box[2][0]} \\
     * \texttt{box[0][1]} & \texttt{box[1][1]} & \texttt{box[2][1]} \\
     * \texttt{box[0][2]} & \texttt{box[1][2]} & \texttt{box[2][2]} \\
     * \end{pmatrix}.
     * @f]
     *
     * The inverse box matrix (same scheme as above but with `invbox`) can be
     * used to calculate fractional coordinates:
     *
     * @f[
     * \begin{pmatrix}
     * f_0 \\ f_1 \\ f_2
     * \end{pmatrix} = h^{-1} \; \vec{\mathbf{r}}.
     * @f]
     */
    void                     calculateInverseBox();
    /** Check if cut-off radius is small enough to apply minimum image
    * convention.
    *
    * @param[in] cutoffRadius cut-off radius for which condition should be
    * checked.
    */
    bool                     canMinimumImageConventionBeApplied(double cutoffRadius);
    /** Calculate distance between two atoms in the minimum image convention.
     *
     * @param[in] dr Distance vector between two atoms of the same box.
     *
     */
    Vec3D                    applyMinimumImageConvention(Vec3D const& dr);
    /** Calculate volume from box vectors.
     */
    void                     calculateVolume();
    /** Compute electrostatic energy with global charge equilibration.
     *
     * @param[in] ewaldSetup Settings of Ewald summation.
     * @param[in] hardness Vector containing the hardness of all elements.
     * @param[in] gammaSqrt2 Matrix combining gamma with prefactor.
     *                  @f$ \text{gammaSqrt2}_{ij} = \sqrt{2} \gamma_{ij} 
     *                          = \sqrt{2} \sqrt{(\sigma_i^2 + \sigma_j^2)} @f$
     * @param[in] sigmaSqrtPi Vector combining sigma with prefactor,
     *                  @f$ \text{sigmaSqrtPi}_i = \sqrt{\pi} \sigma_i @f$
     * @param[in] fs Screening function.
     * @param[in] fourPiEps @f$ \text{fourPiEps} = 4 \pi \varepsilon_0 @f$.
     *                  Value depends on unit system (e.g. normalization).
     * @param[in] erfcBuf helper object to avoid repeated calculation of erfc().
     */
    double                   calculateElectrostaticEnergy(
                                            EwaldSetup&              ewaldSetup,
                                            Eigen::VectorXd          hardness,
                                            Eigen::MatrixXd          gammaSqrt2,
                                            Eigen::VectorXd          sigmaSqrtPi,
                                            ScreeningFunction const& fs,
<<<<<<< HEAD
                                            double const             fourPiEps);
     /** Calculate screening energy which needs to be added (!) to the
=======
                                            double const             fourPiEps,
                                            ErfcBuf&                 erfcBuf);
    /** Calculate screening energy which needs to be added (!) to the
>>>>>>> 61daa0df
     * electrostatic energy in order to remove contributions in the short range
     * domain.
     * @param[in] gammaSqrt2 Matrix combining gamma with prefactor.
     *                  @f$ \text{gammaSqrt2}_{ij} = \sqrt{2} \gamma_{ij}
     *                          = \sqrt{2} \sqrt{(\sigma_i^2 + \sigma_j^2)} @f$
     * @param[in] sigmaSqrtPi Vector combining sigma with prefactor,
     *                  @f$ \text{sigmaSqrtPi}_i = \sqrt{\pi} \sigma_i @f$
     *
     * @param[in] fs Screening function.
     * @param[in] fourPiEps @f$ \text{fourPiEps} = 4 \pi \varepsilon_0 @f$.
                            Value depends on unit system (e.g. normalization).
     */
    double                   calculateScreeningEnergy(  
                                            Eigen::MatrixXd          gammaSqrt2,
                                            Eigen::VectorXd          sigmaSqrtPi,
                                            ScreeningFunction const& fs,
                                            double const             fourPiEps);
<<<<<<< HEAD
     /** Calculates derivative of A-matrix with respect to the atoms positions and
=======
    /** Calculates derivative of A-matrix with respect to the atoms positions and
>>>>>>> 61daa0df
     * contract it with Q. 
     * @param[in] ewaldSetup Settings of Ewald summation.
     * @param[in] gammaSqrt2 Matrix combining gamma with prefactor.
     *                  @f$ \text{gammaSqrt2}_{ij} = \sqrt{2} \gamma_{ij} 
     *                          = \sqrt{2} \sqrt{(\sigma_i^2 + \sigma_j^2)} @f$
     * @param[in] fourPiEps @f$ \text{fourPiEps} = 4 \pi \varepsilon_0 @f$.
                            Value depends on unit system (e.g. normalization).
     * @param[in] erfcBuf helper object to avoid repeated calculation of erfc().
     */
    void                     calculateDAdrQ(
<<<<<<< HEAD
                                        EwaldSetup&              ewaldSetup,
                                        Eigen::MatrixXd          gammaSqrt2,
                                        double const             fourPiEps);
=======
                                        EwaldSetup&     ewaldSetup,
                                        Eigen::MatrixXd gammaSqrt2,
                                        double const    fourPiEps,
                                        ErfcBuf&        erfcBuf);
    /** Calculates derivative of the charges with respect to electronegativities.
     *  @param[in] dQdChi vector to store the result. dQdChi[i](j) represents the
     *  derivative for the i-th electronegativity and the j-th charge.
     */
    void                     calculateDQdChi(std::vector<Eigen::VectorXd> &dQdChi);
    /** Calculates derivative of the charges with respect to atomic hardness.
     *  @param[in] dQdJ vector to store the result. dQdJ[i](j) represents the
     *  derivative for the i-th hardness and the j-th charge.
     */
    void                     calculateDQdJ(std::vector<Eigen::VectorXd> &dQdJ);
    /** Calculates derivative of the charges with respect to the atom's
     * position.
     * @param[in] atomIndices Vector containing indices of atoms for which the
     *                      derivative should be calculated.
     * @param[in] compIndices Vector containing indices of vector components
     *                        for which the derivative should be calculated.
     * @param[in] maxCutoffRadius Max. cutoff radius of symmetry functions.
     * @param[in] elements Vector containing all elements (needed for symmetry
     *                     function table).
     */
    void                    calculateDQdr(
                                std::vector<size_t> const&  atomsIndices,
                                std::vector<size_t> const&  compIndices,
                                double const                maxCutoffRadius,
                                std::vector<Element> const& elements);
>>>>>>> 61daa0df
     /** Calculates partial derivatives of electrostatic Energy with respect
     * to atom's coordinates and charges.
     * @param[in] hardness Vector containing the hardness of all elements.
     * @param[in] gammaSqrt2 Matrix combining gamma with prefactor.
     *                  @f$ \text{gammaSqrt2}_{ij} = \sqrt{2} \gamma_{ij} 
     *                          = \sqrt{2} \sqrt{(\sigma_i^2 + \sigma_j^2)} @f$
     * @param[in] sigmaSqrtPi Vector combining sigma with prefactor,
     *                  @f$ \text{sigmaSqrtPi}_i = \sqrt{\pi} \sigma_i @f$
     * @param[in] fs Screening function.
     * @param[in] fourPiEps @f$ \text{fourPiEps} = 4 \pi \varepsilon_0 @f$.
                            Value depends on unit system (e.g. normalization).
     */
    void                     calculateElectrostaticEnergyDerivatives(
                                        Eigen::VectorXd          hardness,
                                        Eigen::MatrixXd          gammaSqrt2,
                                        Eigen::VectorXd          sigmaSqrtPi,
                                        ScreeningFunction const& fs,
                                        double const             fourPiEps);
<<<<<<< HEAD
=======
    /** Calculate lambda_total vector which is needed for the total force
     *  calculation in 4G NN.
     */
    Eigen::VectorXd const calculateForceLambdaTotal() const;
    /** Calculate lambda_elec vector which is needed for the electrostatic
     *  force calculation in 4G NN.
     */
    Eigen::VectorXd const calculateForceLambdaElec() const;
    /** Translate all atoms back into box if outside.
     */
    void                     remap();
>>>>>>> 61daa0df
    /** Translate atom back into box if outside.
     *
     * @param[in,out] atom Atom to be remapped.
     */
    void                     remap(Atom& atom);
    /** Normalize structure, shift energy and change energy, length and charge
     *  unit.
     *
     * @param[in] meanEnergy Mean energy per atom (in old units).
     * @param[in] convEnergy Multiplicative energy unit conversion factor.
     * @param[in] convLength Multiplicative length unit conversion factor.
     * @param[in] convCharge Multiplicative charge unit conversion factor.
     */
    void                     toNormalizedUnits(double meanEnergy,
                                               double convEnergy,
                                               double convLength,
                                               double convCharge);
<<<<<<< HEAD
    /** Switch to physical units, shift energy and change energy and length unit.
=======
    /** Switch to physical units, shift energy and change energy, length and
     *  charge unit.
>>>>>>> 61daa0df
     *
     * @param[in] meanEnergy Mean energy per atom (in old units).
     * @param[in] convEnergy Multiplicative energy unit conversion factor.
     * @param[in] convLength Multiplicative length unit conversion factor.
     * @param[in] convCharge Multiplicative charge unit conversion factor.
     */
    void                     toPhysicalUnits(double meanEnergy,
                                             double convEnergy,
                                             double convLength,
                                             double convCharge);
    /** Find maximum number of neighbors.
     *
     * @return Maximum numbor of neighbors of all atoms in this structure.
     */
    std::size_t              getMaxNumNeighbors() const;
    /** Free symmetry function memory for all atoms, see free() in Atom class.
     *
     * @param[in] all See description in Atom.
     * @param[in] maxCutoffRadius Maximum cutoff radius of symmetry functions.
     */
    void                     freeAtoms(bool         all,
                                       double const maxCutoffRadius = 0.0);
    /** Reset everything but #elementMap.
     */
    void                     reset();
    /** Clear neighbor list of all atoms.
     */
    void                     clearNeighborList();
    /** Clear A-matrix, dAdrQ and optionally dQdr
     * @param[in] clearDqdr Specify if dQdr should also be cleared.
     */
    void                     clearElectrostatics(bool clearDQdr = false);
    /** Update property error metrics with this structure.
     *
     * @param[in] property One of "energy", "force" or "charge".
     * @param[in,out] error Input error metric map to be updated.
     * @param[in,out] count Input counter to be updated.
     *
     * The "energy" error metric map stores temporary sums for the following
     * metrics:
     *
     * key "RMSEpa": RMSE of energy per atom
     * key "RMSE"  : RMSE of energy
     * key "MAEpa" : MAE  of energy per atom
     * key "MAE"   : MAE  of energy
     *
     * The "force" error metric map stores temporary sums for the following
     * metrics:
     *
     * key "RMSE"  : RMSE of forces
     * key "MAE"   : MAE  of forces
     *
     * The "charge" error metric map stores temporary sums for the following
     * metrics:
     *
     * key "RMSE"  : RMSE of charges
     * key "MAE"   : MAE  of charges
     */
    void                     updateError(
                                   std::string const&             property,
                                   std::map<std::string, double>& error,
                                   std::size_t&                   count) const;
    /** Get reference and NN energy.
     *
     * @return String with #index, #energyRef and #energy values.
     */
    std::string              getEnergyLine() const;
    /** Get reference and NN forces for all atoms.
     *
     * @return Vector of strings with force comparison.
     */
    std::vector<std::string> getForcesLines() const;
    /** Get reference and NN charges for all atoms.
     *
     * @return Vector of strings with charge comparison.
     */
    std::vector<std::string> getChargesLines() const;
    /** Write configuration to file.
     *
     * @param[in,out] fileName Ouptut file name.
     * @param[in] ref If true, write reference energy and forces, if false,
     *                write NNP results instead.
     * @param[in] append If true, append to existing file.
     */
    void                     writeToFile(
                                     std::string const fileName ="output.data",
                                     bool const        ref = true,
                                     bool const        append = false) const;
    /** Write configuration to file.
     *
     * @param[in,out] file Ouptut file.
     * @param[in] ref If true, write reference energy and forces, if false,
     *                write NNP results instead.
     */
    void                     writeToFile(
                                       std::ofstream* const& file,
                                       bool const            ref = true) const;
    /** Write configuration to xyz file.
     *
     * @param[in,out] file xyz output file.
     */
    void                     writeToFileXyz(std::ofstream* const& file) const;
    /** Write configuration to POSCAR file.
     *
     * @param[in,out] file POSCAR output file.
     *
     * @warning Elements in POTCAR file must be ordered according to
     *          periodic table.
     */
    void                     writeToFilePoscar(
                                             std::ofstream* const& file) const;
    /** Write configuration to POSCAR file.
     *
     * @param[in,out] file POSCAR output file.
     * @param[in,out] elements User-defined order of elements, e.g. "Zn O Cu".
     */
    void                     writeToFilePoscar(
                                         std::ofstream* const& file,
                                         std::string const     elements) const;
    /** Get structure information as a vector of strings.
     *
     * @return Lines with structure information.
     */
    std::vector<std::string> info() const;
};

}

#endif<|MERGE_RESOLUTION|>--- conflicted
+++ resolved
@@ -20,12 +20,8 @@
 #include "Atom.h"
 #include "Element.h"
 #include "ElementMap.h"
-<<<<<<< HEAD
-#include "Ewald.h"
-=======
 #include "ErfcBuf.h"
 #include "EwaldSetup.h"
->>>>>>> 61daa0df
 #include "ScreeningFunction.h"
 #include "Vec3D.h"
 #include <Eigen/Core> // MatrixXd, VectorXd
@@ -178,17 +174,10 @@
      *                         interaction.
      * @param[in] maxCutoffRadius maximal cut-off of symmetry functions.
      */
-<<<<<<< HEAD
-    double                   getMaxCutoffRadiusOverall(
-                                                        EwaldSetup& ewaldSetup,
-                                                        double rcutScreen,
-                                                        double maxCutoffRadius);
-=======
-    void                   calculateMaxCutoffRadiusOverall(
+    void                     calculateMaxCutoffRadiusOverall(
                                             EwaldSetup& ewaldSetup,
                                             double      rcutScreen,
                                             double      maxCutoffRadius);
->>>>>>> 61daa0df
     /** Calculate neighbor list for all atoms.
      *
      * @param[in] cutoffRadius Atoms are neighbors if there distance is smaller
@@ -197,8 +186,8 @@
      *
      */
     void                     calculateNeighborList(
-                                                    double  cutoffRadius,
-                                                    bool    sortByDistance = false);
+                                 double  cutoffRadius,
+                                 bool    sortByDistance = false);
     /** Calculate neighbor list for all atoms and setup neighbor cut-off map.
      *
      * @param[in] cutoffRadius Atoms are neighbors if there distance is smaller
@@ -208,9 +197,9 @@
      * @return Maximum of {maxCutoffRadius, rcutScreen, rCut}.
      */
     void                     calculateNeighborList(
-                                                   double  cutoffRadius,
-                                                   std::vector<
-                                                   std::vector<double>>& cutoffs);
+                                 double  cutoffRadius,
+                                 std::vector<
+                                 std::vector<double>>& cutoffs);
     /** Sort all neighbor lists of this structure with respect to the distance.
      */
     void                     sortNeighborList();
@@ -307,14 +296,9 @@
                                             Eigen::MatrixXd          gammaSqrt2,
                                             Eigen::VectorXd          sigmaSqrtPi,
                                             ScreeningFunction const& fs,
-<<<<<<< HEAD
-                                            double const             fourPiEps);
-     /** Calculate screening energy which needs to be added (!) to the
-=======
                                             double const             fourPiEps,
                                             ErfcBuf&                 erfcBuf);
     /** Calculate screening energy which needs to be added (!) to the
->>>>>>> 61daa0df
      * electrostatic energy in order to remove contributions in the short range
      * domain.
      * @param[in] gammaSqrt2 Matrix combining gamma with prefactor.
@@ -332,11 +316,7 @@
                                             Eigen::VectorXd          sigmaSqrtPi,
                                             ScreeningFunction const& fs,
                                             double const             fourPiEps);
-<<<<<<< HEAD
-     /** Calculates derivative of A-matrix with respect to the atoms positions and
-=======
     /** Calculates derivative of A-matrix with respect to the atoms positions and
->>>>>>> 61daa0df
      * contract it with Q. 
      * @param[in] ewaldSetup Settings of Ewald summation.
      * @param[in] gammaSqrt2 Matrix combining gamma with prefactor.
@@ -347,11 +327,6 @@
      * @param[in] erfcBuf helper object to avoid repeated calculation of erfc().
      */
     void                     calculateDAdrQ(
-<<<<<<< HEAD
-                                        EwaldSetup&              ewaldSetup,
-                                        Eigen::MatrixXd          gammaSqrt2,
-                                        double const             fourPiEps);
-=======
                                         EwaldSetup&     ewaldSetup,
                                         Eigen::MatrixXd gammaSqrt2,
                                         double const    fourPiEps,
@@ -381,7 +356,6 @@
                                 std::vector<size_t> const&  compIndices,
                                 double const                maxCutoffRadius,
                                 std::vector<Element> const& elements);
->>>>>>> 61daa0df
      /** Calculates partial derivatives of electrostatic Energy with respect
      * to atom's coordinates and charges.
      * @param[in] hardness Vector containing the hardness of all elements.
@@ -400,8 +374,6 @@
                                         Eigen::VectorXd          sigmaSqrtPi,
                                         ScreeningFunction const& fs,
                                         double const             fourPiEps);
-<<<<<<< HEAD
-=======
     /** Calculate lambda_total vector which is needed for the total force
      *  calculation in 4G NN.
      */
@@ -413,7 +385,6 @@
     /** Translate all atoms back into box if outside.
      */
     void                     remap();
->>>>>>> 61daa0df
     /** Translate atom back into box if outside.
      *
      * @param[in,out] atom Atom to be remapped.
@@ -431,12 +402,8 @@
                                                double convEnergy,
                                                double convLength,
                                                double convCharge);
-<<<<<<< HEAD
-    /** Switch to physical units, shift energy and change energy and length unit.
-=======
     /** Switch to physical units, shift energy and change energy, length and
      *  charge unit.
->>>>>>> 61daa0df
      *
      * @param[in] meanEnergy Mean energy per atom (in old units).
      * @param[in] convEnergy Multiplicative energy unit conversion factor.
