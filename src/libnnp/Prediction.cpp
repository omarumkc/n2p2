// n2p2 - A neural network potential package
// Copyright (C) 2018 Andreas Singraber (University of Vienna)
//
// This program is free software: you can redistribute it and/or modify
// it under the terms of the GNU General Public License as published by
// the Free Software Foundation, either version 3 of the License, or
// (at your option) any later version.
//
// This program is distributed in the hope that it will be useful,
// but WITHOUT ANY WARRANTY; without even the implied warranty of
// MERCHANTABILITY or FITNESS FOR A PARTICULAR PURPOSE.  See the
// GNU General Public License for more details.
//
// You should have received a copy of the GNU General Public License
// along with this program.  If not, see <https://www.gnu.org/licenses/>.

#include "Prediction.h"
#include "Stopwatch.h"
#include <fstream>   // std::ifstream
#include <iostream>
#include <map>       // std::map
#include <stdexcept> // std::runtime_error
#include "utility.h"

using namespace std;
using namespace nnp;

Prediction::Prediction() : Mode(),
                           fileNameSettings        ("input.nn"          ),
                           fileNameScaling         ("scaling.data"      ),
                           formatWeightsFilesShort ("weights.%03zu.data" ),
                           formatWeightsFilesCharge("weightse.%03zu.data")
{
}

void Prediction::setup()
{
    initialize();
    loadSettingsFile(fileNameSettings);
    setupGeneric();
    setupSymmetryFunctionScaling(fileNameScaling);
    map<string, string> formatWeights {
        {"short", formatWeightsFilesShort},
        {"elec", formatWeightsFilesCharge}
    };
    setupNeuralNetworkWeights(formatWeights);
    setupSymmetryFunctionStatistics(false, false, true, false);
}

void Prediction::readStructureFromFile(string const& fileName)
{
    ifstream file;
    file.open(fileName.c_str());
    structure.reset();
    structure.setElementMap(elementMap);
    structure.readFromFile(fileName);
    removeEnergyOffset(structure);
    if (normalize)
    {
        structure.toNormalizedUnits(meanEnergy, convEnergy, convLength, convCharge);
    }
    file.close();

    return;
}

void Prediction::predict()
{
<<<<<<< HEAD
    // TODO: Maybe we can simply overwrite maxCutoffRadius? Not sure.
    double maxCutoffRadiusOverall = maxCutoffRadius;
    // TODO: Is this the right case distinction?
    if (nnpType == NNPType::HDNNP_4G)
    {
        maxCutoffRadiusOverall = structure.getMaxCutoffRadiusOverall(
                                                ewaldSetup,
                                                screeningFunction.getOuter(),
                                                maxCutoffRadius);
    }	
    // TODO: For the moment sort neighbors only for 4G-HDNNPs
    // CI tests because of small numeric changes).
    Stopwatch sw;
    sw.start();
    structure.calculateNeighborList(maxCutoffRadiusOverall,
                                    nnpType == NNPType::HDNNP_4G); 
     sw.stop();
     // fixing cutoff for testing at the moment
#ifdef NNP_NO_SF_GROUPS
    calculateSymmetryFunctions(structure, true);
#else
    calculateSymmetryFunctionGroups(structure, true);
#endif
    calculateAtomicNeuralNetworks(structure, true);
    if (nnpType == NNPType::HDNNP_4G)
    {
        chargeEquilibration(structure);
        calculateAtomicNeuralNetworks(structure, true, "short");
    }
    calculateEnergy(structure);
    if (nnpType == NNPType::HDNNP_4G ||
        nnpType == NNPType::HDNNP_Q) calculateCharge(structure);
    calculateForces(structure);
=======
    evaluateNNP(structure);
>>>>>>> 61daa0df
    if (normalize)
    {
        structure.toPhysicalUnits(meanEnergy, convEnergy, convLength, convCharge);
    }
    addEnergyOffset(structure, false);
    addEnergyOffset(structure, true);

    log << strpr("TIMING NeighList only: %.2f seconds.\n", sw.getTotal());

    return;
}<|MERGE_RESOLUTION|>--- conflicted
+++ resolved
@@ -66,43 +66,7 @@
 
 void Prediction::predict()
 {
-<<<<<<< HEAD
-    // TODO: Maybe we can simply overwrite maxCutoffRadius? Not sure.
-    double maxCutoffRadiusOverall = maxCutoffRadius;
-    // TODO: Is this the right case distinction?
-    if (nnpType == NNPType::HDNNP_4G)
-    {
-        maxCutoffRadiusOverall = structure.getMaxCutoffRadiusOverall(
-                                                ewaldSetup,
-                                                screeningFunction.getOuter(),
-                                                maxCutoffRadius);
-    }	
-    // TODO: For the moment sort neighbors only for 4G-HDNNPs
-    // CI tests because of small numeric changes).
-    Stopwatch sw;
-    sw.start();
-    structure.calculateNeighborList(maxCutoffRadiusOverall,
-                                    nnpType == NNPType::HDNNP_4G); 
-     sw.stop();
-     // fixing cutoff for testing at the moment
-#ifdef NNP_NO_SF_GROUPS
-    calculateSymmetryFunctions(structure, true);
-#else
-    calculateSymmetryFunctionGroups(structure, true);
-#endif
-    calculateAtomicNeuralNetworks(structure, true);
-    if (nnpType == NNPType::HDNNP_4G)
-    {
-        chargeEquilibration(structure);
-        calculateAtomicNeuralNetworks(structure, true, "short");
-    }
-    calculateEnergy(structure);
-    if (nnpType == NNPType::HDNNP_4G ||
-        nnpType == NNPType::HDNNP_Q) calculateCharge(structure);
-    calculateForces(structure);
-=======
     evaluateNNP(structure);
->>>>>>> 61daa0df
     if (normalize)
     {
         structure.toPhysicalUnits(meanEnergy, convEnergy, convLength, convCharge);
@@ -110,7 +74,5 @@
     addEnergyOffset(structure, false);
     addEnergyOffset(structure, true);
 
-    log << strpr("TIMING NeighList only: %.2f seconds.\n", sw.getTotal());
-
     return;
 }