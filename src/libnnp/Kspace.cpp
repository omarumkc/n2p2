--- conflicted
+++ resolved
@@ -35,23 +35,14 @@
 {
 }
 
-<<<<<<< HEAD
-KspaceGrid::KspaceGrid() : kspaceSolver(KSPACESolver::EWALD_SUM_LAMMPS),
-                           eta   (0.0),
-=======
 KspaceGrid::KspaceGrid() : eta   (0.0),
->>>>>>> 61daa0df
                            kCut  (0.0),
                            volume(0.0),
                            pre   (0.0)
 {
 }
 
-<<<<<<< HEAD
-void KspaceGrid::setup(Vec3D  box[3], EwaldSetup& ewaldSetup)
-=======
 void KspaceGrid::setup(Vec3D box[3], EwaldSetup& ewaldSetup)
->>>>>>> 61daa0df
 {
     volume = fabs(box[0] * (box[1].cross(box[2])));
     pre = 2.0 * M_PI / volume;
@@ -60,13 +51,8 @@
     kbox[1] = pre * box[2].cross(box[0]);
     kbox[2] = pre * box[0].cross(box[1]);
 
-<<<<<<< HEAD
-    eta = ewaldSetup.eta;
-    kCut = ewaldSetup.kCut;
-=======
     eta = ewaldSetup.params.eta;
     kCut = ewaldSetup.params.kCut;
->>>>>>> 61daa0df
 
     // Compute box copies required in each direction.
     calculatePbcCopies(kCut);
@@ -81,16 +67,9 @@
             if (i == 0) sj = 0;
             for (int j = sj; j <= n[1]; ++j)
             {
-<<<<<<< HEAD
                 int sk = -n[2];
                 if (i == 0 && j == 0) sk = 0;
                 for (int k = sk; k <= n[2]; ++k)
-=======
-                if (i == 0 && j == 0 && k == 0) continue;
-                Vec3D kv = i * kbox[0] + j * kbox[1] + k * kbox[2];
-                double knorm2 = kv.norm2();
-                if (kv.norm2() < kCut * kCut)
->>>>>>> 61daa0df
                 {
                     if (i == 0 && j == 0 && k == 0) continue;
                     Vec3D kv = i * kbox[0] + j * kbox[1] + k * kbox[2];
@@ -154,24 +133,4 @@
     while (n[2] * projc <= cutoffRadius) n[2]++;
 
     return;
-<<<<<<< HEAD
-}
-
-/*
-double nnp::getRcutReal(Vec3D box[3], double precision, size_t numAtoms)
-{
-    double volume = fabs(box[0] * (box[1].cross(box[2])));
-    double eta = 1.0 / sqrt(2.0 * M_PI);
-    // Regular Ewald eta.
-    if (numAtoms != 0) eta *= pow(volume * volume / numAtoms, 1.0 / 6.0);
-    // Matrix version eta.
-    else eta *= pow(volume, 1.0 / 3.0);
-    //TODO: in RuNNer they take eta = max(eta, maxval(sigma))
-
-    double rcutReal = sqrt(-2.0 * log(precision)) * eta;
-    return rcutReal;
-}
- */
-=======
-}
->>>>>>> 61daa0df
+}