// n2p2 - A neural network potential package
// Copyright (C) 2018 Andreas Singraber (University of Vienna)
//
// This program is free software: you can redistribute it and/or modify
// it under the terms of the GNU General Public License as published by
// the Free Software Foundation, either version 3 of the License, or
// (at your option) any later version.
//
// This program is distributed in the hope that it will be useful,
// but WITHOUT ANY WARRANTY; without even the implied warranty of
// MERCHANTABILITY or FITNESS FOR A PARTICULAR PURPOSE.  See the
// GNU General Public License for more details.
//
// You should have received a copy of the GNU General Public License
// along with this program.  If not, see <https://www.gnu.org/licenses/>.

#include "Atom.h"
#include "utility.h"
#include <cinttypes> // PRId64
#include <cmath>     // fabs
#include <limits>    // std::numeric_limits
#include <stdexcept> // std::range_error

using namespace std;
using namespace nnp;

Atom::Atom() : hasNeighborList               (false),
               NeighborListIsSorted          (false),
               hasSymmetryFunctions          (false),
               hasSymmetryFunctionDerivatives(false),
               useChargeNeuron               (false),
               index                         (0    ),
               indexStructure                (0    ),
               tag                           (0    ),
               element                       (0    ),
               numNeighbors                  (0    ),
               numNeighborsUnique            (0    ),
               numSymmetryFunctions          (0    ),
               energy                        (0.0  ),
               dEelecdQ                      (0.0  ),
               chi                           (0.0  ),
               charge                        (0.0  ),
               chargeRef                     (0.0  )
{
}

<<<<<<< HEAD
#ifdef NNP_FULL_SFD_MEMORY
void Atom::collectDGdxia(size_t indexAtom,
                         size_t indexComponent,
                         double maxCutoffRadius)
=======
#ifdef N2P2_FULL_SFD_MEMORY
void Atom::collectDGdxia(size_t indexAtom, size_t indexComponent)
>>>>>>> 539576bb
{
    for (size_t i = 0; i < dGdxia.size(); i++)
    {
        dGdxia[i] = 0.0;
    }
    for (size_t i = 0; i < getStoredMinNumNeighbors(maxCutoffRadius); i++)
    {
        if (neighbors[i].index == indexAtom)
        {
            for (size_t j = 0; j < numSymmetryFunctions; ++j)
            {
                dGdxia[j] += neighbors[i].dGdr[j][indexComponent];
            }
        }
    }
    if (index == indexAtom)
    {
        for (size_t i = 0; i < numSymmetryFunctions; ++i)
        {
            dGdxia[i] += dGdr[i][indexComponent];
        }
    }

    return;
}
#endif

void Atom::toNormalizedUnits(double convEnergy,
                             double convLength,
                             double convCharge)
{
    energy *= convEnergy;
    r *= convLength;
    f *= convEnergy / convLength;
    fRef *= convEnergy / convLength;
    charge *= convCharge;
    chargeRef *= convCharge;
    if (hasSymmetryFunctionDerivatives)
    {
        for (size_t i = 0; i < numSymmetryFunctions; ++i)
        {
            dEdG.at(i) *= convEnergy;
            dGdr.at(i) /= convLength;
#ifdef N2P2_FULL_SFD_MEMORY
            dGdxia.at(i) /= convLength;
#endif
        }
        // Take care of extra charge neuron.
        if (useChargeNeuron)
            dEdG.at(numSymmetryFunctions) *= convEnergy / convCharge;
    }

    if (hasNeighborList)
    {
        for (vector<Neighbor>::iterator it = neighbors.begin();
             it != neighbors.end(); ++it)
        {
            it->d *= convLength;
            it->dr *= convLength;
            if (hasSymmetryFunctionDerivatives)
            {
                for (size_t i = 0; i < dGdr.size(); ++i)
                {
                    dGdr.at(i) /= convLength;
                }
            }
        }
    }

    return;
}

void Atom::toPhysicalUnits(double convEnergy,
                           double convLength,
                           double convCharge)
{
    energy /= convEnergy;
    r /= convLength;
    f /= convEnergy / convLength;
    fRef /= convEnergy / convLength;
    charge /= convCharge;
    chargeRef /= convCharge;
    if (hasSymmetryFunctionDerivatives)
    {
        for (size_t i = 0; i < numSymmetryFunctions; ++i)
        {
            dEdG.at(i) /= convEnergy;
            dGdr.at(i) *= convLength;
#ifdef N2P2_FULL_SFD_MEMORY
            dGdxia.at(i) *= convLength;
#endif
        }
        // Take care of extra charge neuron.
        if (useChargeNeuron)
            dEdG.at(numSymmetryFunctions) /= convEnergy / convCharge;
    }

    if (hasNeighborList)
    {
        for (vector<Neighbor>::iterator it = neighbors.begin();
             it != neighbors.end(); ++it)
        {
            it->d /= convLength;
            it->dr /= convLength;
            if (hasSymmetryFunctionDerivatives)
            {
                for (size_t i = 0; i < dGdr.size(); ++i)
                {
                    dGdr.at(i) *= convLength;
                }
            }
        }
    }

    return;
}

void Atom::allocate(bool all, double const maxCutoffRadius)
{
    if (numSymmetryFunctions == 0)
    {
        throw range_error("ERROR: Number of symmetry functions set to"
                          "zero, cannot allocate.\n");
    }

    // Clear all symmetry function related vectors (also for derivatives).
    G.clear();
    dEdG.clear();
    dQdG.clear();
<<<<<<< HEAD
    dChidG.clear();
#ifdef NNP_FULL_SFD_MEMORY
=======
#ifdef N2P2_FULL_SFD_MEMORY
>>>>>>> 539576bb
    dGdxia.clear();
#endif
    dGdr.clear();

    // Don't need any allocation of neighbors outside the symmetry function
    // cutoff.
    size_t const numSymFuncNeighbors = getStoredMinNumNeighbors(maxCutoffRadius);
    for (size_t i = 0; i < numSymFuncNeighbors; ++i)
    {
<<<<<<< HEAD
        Neighbor& n = neighbors.at(i);
#ifndef NNP_NO_SF_CACHE
        n.cache.clear();
=======
#ifndef N2P2_NO_SF_CACHE
        it->cache.clear();
>>>>>>> 539576bb
#endif
        n.dGdr.clear();
    }

    // Reset status of symmetry functions and derivatives.
    hasSymmetryFunctions           = false;
    hasSymmetryFunctionDerivatives = false;

    // Resize vectors (derivatives only if requested).
    G.resize(numSymmetryFunctions, 0.0);
    if (all)
    {
#ifndef N2P2_FULL_SFD_MEMORY
        if (numSymmetryFunctionDerivatives.size() == 0)
        {
            throw range_error("ERROR: Number of symmetry function derivatives"
                              " unset, cannot allocate.\n");
        }
#endif
        if (useChargeNeuron) dEdG.resize(numSymmetryFunctions + 1, 0.0);
        else                 dEdG.resize(numSymmetryFunctions, 0.0);
        dQdG.resize(numSymmetryFunctions, 0.0);
<<<<<<< HEAD
        dChidG.resize(numSymmetryFunctions,0.0);
#ifdef NNP_FULL_SFD_MEMORY
=======
#ifdef N2P2_FULL_SFD_MEMORY
>>>>>>> 539576bb
        dGdxia.resize(numSymmetryFunctions, 0.0);
#endif
        dGdr.resize(numSymmetryFunctions);
    }
    for (size_t i = 0; i < numSymFuncNeighbors; ++i)
    {
<<<<<<< HEAD
        Neighbor& n = neighbors.at(i);
#ifndef NNP_NO_SF_CACHE
        n.cache.resize(cacheSizePerElement.at(n.element),
=======
#ifndef N2P2_NO_SF_CACHE
        it->cache.resize(cacheSizePerElement.at(it->element),
>>>>>>> 539576bb
                         -numeric_limits<double>::max());
#endif
        if (all)
        {
<<<<<<< HEAD
#ifndef NNP_FULL_SFD_MEMORY
            n.dGdr.resize(numSymmetryFunctionDerivatives.at(n.element));
=======
#ifndef N2P2_FULL_SFD_MEMORY
            it->dGdr.resize(numSymmetryFunctionDerivatives.at(it->element));
>>>>>>> 539576bb
#else
            n.dGdr.resize(numSymmetryFunctions);
#endif
        }
    }

    return;
}

void Atom::free(bool all, double const maxCutoffRadius)
{

    size_t const numSymFuncNeighbors = getStoredMinNumNeighbors(maxCutoffRadius);
    if (all)
    {
        G.clear();
        vector<double>(G).swap(G);
        hasSymmetryFunctions = false;
<<<<<<< HEAD

#ifndef NNP_NO_SF_CACHE
        for (size_t i = 0; i < numSymFuncNeighbors; ++i)
=======
#ifndef N2P2_NO_SF_CACHE
        for (vector<Neighbor>::iterator it = neighbors.begin();
             it != neighbors.end(); ++it)
>>>>>>> 539576bb
        {
            Neighbor& n = neighbors.at(i);
            n.cache.clear();
            vector<double>(n.cache).swap(n.cache);
        }
#endif
    }

    dEdG.clear();
    vector<double>(dEdG).swap(dEdG);
    dQdG.clear();
    vector<double>(dQdG).swap(dQdG);
<<<<<<< HEAD
    dChidG.clear();
    vector<double>(dChidG).swap(dChidG);
#ifdef NNP_FULL_SFD_MEMORY
=======
#ifdef N2P2_FULL_SFD_MEMORY
>>>>>>> 539576bb
    dGdxia.clear();
    vector<double>(dGdxia).swap(dGdxia);
#endif
    dGdr.clear();
    vector<Vec3D>(dGdr).swap(dGdr);

    for (size_t i = 0; i < numSymFuncNeighbors; ++i)
    {
        Neighbor& n = neighbors.at(i);
        n.dGdr.clear();
        vector<Vec3D>(n.dGdr).swap(n.dGdr);
    }
    hasSymmetryFunctionDerivatives = false;

    return;
}

void Atom::clearNeighborList()
{
    clearNeighborList(numNeighborsPerElement.size());

    return;
}

void Atom::clearNeighborList(size_t const numElements)
{
    free(true);
    numNeighbors = 0;
    numNeighborsPerElement.resize(numElements, 0);
    numNeighborsUnique = 0;
    neighborsUnique.clear();
    vector<size_t>(neighborsUnique).swap(neighborsUnique);
    neighbors.clear();
    vector<Atom::Neighbor>(neighbors).swap(neighbors);
    hasNeighborList = false;

    return;
}

size_t Atom::calculateNumNeighbors(double const cutoffRadius) const
{
    // neighborCutoffs map is only constructed when the neighbor list is sorted.
    if (unorderedMapContainsKey(neighborCutoffs, cutoffRadius))
        return neighborCutoffs.at(cutoffRadius);
    else
    {
        size_t numNeighborsLocal = 0;

        for (vector<Neighbor>::const_iterator it = neighbors.begin();
             it != neighbors.end(); ++it)
        {
            if (it->d <= cutoffRadius)
            {
                numNeighborsLocal++;
            }
        }

        return numNeighborsLocal;
    }
}

size_t Atom::getStoredMinNumNeighbors(double const cutoffRadius) const
{
     // neighborCutoffs map is only constructed when the neighbor list is sorted.
    if (unorderedMapContainsKey(neighborCutoffs, cutoffRadius))
        return neighborCutoffs.at(cutoffRadius);
    else
    {
        return numNeighbors;
    }
}

bool Atom::isNeighbor(size_t index) const
{
    for (auto const& n : neighbors) if (n.index == index) return true;

    return false;
}

void Atom::updateError(string const&        property,
                       map<string, double>& error,
                       size_t&              count) const
{
    if (property == "force")
    {
        count += 3;
        error.at("RMSE") += (fRef - f).norm2();
        error.at("MAE") += (fRef - f).l1norm();
    }
    else if (property == "charge")
    {
        count++;
        error.at("RMSE") += (chargeRef - charge) * (chargeRef - charge);
        error.at("MAE") += fabs(chargeRef - charge);
    }
    else
    {
        throw runtime_error("ERROR: Unknown property for error update.\n");
    }

    return;
}

Vec3D Atom::calculateSelfForceShort() const
{
    Vec3D selfForce{};
    for (size_t i = 0; i < numSymmetryFunctions; ++i)
    {
        selfForce -= dEdG.at(i) * dGdr.at(i);
    }
    return selfForce;
}

Vec3D Atom::calculatePairForceShort(Neighbor const&             neighbor,
                                    vector<vector<size_t> >
                                    const *const                tableFull) const
{
    Vec3D pairForce{};
#ifndef NNP_FULL_SFD_MEMORY
    if (!tableFull) throw runtime_error(
                "ERROR: tableFull must not be null pointer");
    vector<size_t> const& table = tableFull->at(neighbor.element);
    for (size_t i = 0; i < neighbor.dGdr.size(); ++i)
    {
        pairForce -= dEdG.at(table.at(i)) * neighbor.dGdr.at(i);
    }
#else
    for (size_t i = 0; i < numSymmetryFunctions; ++i)
    {
        pairForce -= dEdG.at(i) * neighbor.dGdr.at(i);
    }
#endif
    return pairForce;
}

Vec3D Atom::calculateDChidr(size_t const atomIndexOfR,
                            double const maxCutoffRadius,
                            vector<vector<size_t> > const *const tableFull) const
{
#ifndef NNP_FULL_SFD_MEMORY
    if (!tableFull) throw runtime_error(
                "ERROR: tableFull must not be null pointer");
#endif
    Vec3D dChidr{};
    // need to add this case because the loop over the neighbors
    // does not include the contribution dChi_i/dr_i.
    if (atomIndexOfR == index)
    {
        for (size_t k = 0; k < numSymmetryFunctions; ++k)
        {
            dChidr += dChidG.at(k) * dGdr.at(k);
        }
    }

    size_t numNeighbors = getStoredMinNumNeighbors(maxCutoffRadius);
    for (size_t m = 0; m < numNeighbors; ++m)
    {
        Atom::Neighbor const& n = neighbors.at(m);
        if (n.tag == atomIndexOfR)
        {
#ifndef NNP_FULL_SFD_MEMORY
            vector<size_t> const& table = tableFull->at(n.element);
            for (size_t k = 0; k < n.dGdr.size(); ++k)
            {
                dChidr += dChidG.at(table.at(k)) * n.dGdr.at(k);
            }
#else
            for (size_t k = 0; k < numSymmetryFunctions; ++k)
            {
                dChidr += dChidG.at(k) * n.dGdr.at(k);
            }
#endif
        }
    }
    return dChidr;
}

vector<string> Atom::getForcesLines() const
{
    vector<string> v;
    for (size_t i = 0; i < 3; ++i)
    {
        v.push_back(strpr("%10zu %10zu %16.8E %16.8E\n",
                          indexStructure,
                          index,
                          fRef[i],
                          f[i]));
    }

    return v;
}

string Atom::getChargeLine() const
{
    return strpr("%10zu %10zu %16.8E %16.8E\n",
                 indexStructure,
                 index,
                 chargeRef,
                 charge);
}

vector<string> Atom::info() const
{
    vector<string> v;

    v.push_back(strpr("********************************\n"));
    v.push_back(strpr("ATOM                            \n"));
    v.push_back(strpr("********************************\n"));
    v.push_back(strpr("hasNeighborList                : %d\n", hasNeighborList));
    v.push_back(strpr("hasSymmetryFunctions           : %d\n", hasSymmetryFunctions));
    v.push_back(strpr("hasSymmetryFunctionDerivatives : %d\n", hasSymmetryFunctionDerivatives));
    v.push_back(strpr("useChargeNeuron                : %d\n", useChargeNeuron));
    v.push_back(strpr("index                          : %d\n", index));
    v.push_back(strpr("indexStructure                 : %d\n", indexStructure));
    v.push_back(strpr("tag                            : %" PRId64 "\n", tag));
    v.push_back(strpr("element                        : %d\n", element));
    v.push_back(strpr("numNeighbors                   : %d\n", numNeighbors));
    v.push_back(strpr("numNeighborsUnique             : %d\n", numNeighborsUnique));
    v.push_back(strpr("numSymmetryFunctions           : %d\n", numSymmetryFunctions));
    v.push_back(strpr("energy                         : %16.8E\n", energy));
    v.push_back(strpr("chi                            : %16.8E\n", chi));
    v.push_back(strpr("charge                         : %16.8E\n", charge));
    v.push_back(strpr("chargeRef                      : %16.8E\n", chargeRef));
    v.push_back(strpr("r                              : %16.8E %16.8E %16.8E\n", r[0], r[1], r[2]));
    v.push_back(strpr("f                              : %16.8E %16.8E %16.8E\n", f[0], f[1], f[2]));
    v.push_back(strpr("fRef                           : %16.8E %16.8E %16.8E\n", fRef[0], fRef[1], fRef[2]));
    v.push_back(strpr("--------------------------------\n"));
    v.push_back(strpr("neighborsUnique            [*] : %d\n", neighborsUnique.size()));
    v.push_back(strpr("--------------------------------\n"));
    for (size_t i = 0; i < neighborsUnique.size(); ++i)
    {
        v.push_back(strpr("%29d  : %d\n", i, neighborsUnique.at(i)));
    }
    v.push_back(strpr("--------------------------------\n"));
    v.push_back(strpr("--------------------------------\n"));
    v.push_back(strpr("numNeighborsPerElement     [*] : %d\n", numNeighborsPerElement.size()));
    v.push_back(strpr("--------------------------------\n"));
    for (size_t i = 0; i < numNeighborsPerElement.size(); ++i)
    {
        v.push_back(strpr("%29d  : %d\n", i, numNeighborsPerElement.at(i)));
    }
    v.push_back(strpr("--------------------------------\n"));
    v.push_back(strpr("--------------------------------\n"));
    v.push_back(strpr("numSymmetryFunctionDeriv.  [*] : %d\n", numSymmetryFunctionDerivatives.size()));
    v.push_back(strpr("--------------------------------\n"));
    for (size_t i = 0; i < numSymmetryFunctionDerivatives.size(); ++i)
    {
        v.push_back(strpr("%29d  : %d\n", i, numSymmetryFunctionDerivatives.at(i)));
    }
#ifndef N2P2_NO_SF_CACHE
    v.push_back(strpr("--------------------------------\n"));
    v.push_back(strpr("--------------------------------\n"));
    v.push_back(strpr("cacheSizePerElement        [*] : %d\n", cacheSizePerElement.size()));
    v.push_back(strpr("--------------------------------\n"));
    for (size_t i = 0; i < cacheSizePerElement.size(); ++i)
    {
        v.push_back(strpr("%29d  : %d\n", i, cacheSizePerElement.at(i)));
    }
#endif
    v.push_back(strpr("--------------------------------\n"));
    v.push_back(strpr("--------------------------------\n"));
    v.push_back(strpr("G                          [*] : %d\n", G.size()));
    v.push_back(strpr("--------------------------------\n"));
    for (size_t i = 0; i < G.size(); ++i)
    {
        v.push_back(strpr("%29d  : %16.8E\n", i, G.at(i)));
    }
    v.push_back(strpr("--------------------------------\n"));
    v.push_back(strpr("--------------------------------\n"));
    v.push_back(strpr("dEdG                       [*] : %d\n", dEdG.size()));
    v.push_back(strpr("--------------------------------\n"));
    for (size_t i = 0; i < dEdG.size(); ++i)
    {
        v.push_back(strpr("%29d  : %16.8E\n", i, dEdG.at(i)));
    }
    v.push_back(strpr("--------------------------------\n"));
    v.push_back(strpr("--------------------------------\n"));
    v.push_back(strpr("dQdG                       [*] : %d\n", dQdG.size()));
    v.push_back(strpr("--------------------------------\n"));
    for (size_t i = 0; i < dQdG.size(); ++i)
    {
        v.push_back(strpr("%29d  : %16.8E\n", i, dQdG.at(i)));
    }
    v.push_back(strpr("--------------------------------\n"));
#ifdef N2P2_FULL_SFD_MEMORY
    v.push_back(strpr("--------------------------------\n"));
    v.push_back(strpr("dGdxia                     [*] : %d\n", dGdxia.size()));
    v.push_back(strpr("--------------------------------\n"));
    for (size_t i = 0; i < dGdxia.size(); ++i)
    {
        v.push_back(strpr("%29d  : %16.8E\n", i, dGdxia.at(i)));
    }
    v.push_back(strpr("--------------------------------\n"));
#endif
    v.push_back(strpr("--------------------------------\n"));
    v.push_back(strpr("dGdr                       [*] : %d\n", dGdr.size()));
    v.push_back(strpr("--------------------------------\n"));
    for (size_t i = 0; i < dGdr.size(); ++i)
    {
        v.push_back(strpr("%29d  : %16.8E %16.8E %16.8E\n", i, dGdr.at(i)[0], dGdr.at(i)[1], dGdr.at(i)[2]));
    }
    v.push_back(strpr("--------------------------------\n"));
    v.push_back(strpr("--------------------------------\n"));
    v.push_back(strpr("neighbors                  [*] : %d\n", neighbors.size()));
    v.push_back(strpr("--------------------------------\n"));
    for (size_t i = 0; i < neighbors.size(); ++i)
    {
        v.push_back(strpr("%29d  :\n", i));
        vector<string> vn = neighbors[i].info();
        v.insert(v.end(), vn.begin(), vn.end());
    }
    v.push_back(strpr("--------------------------------\n"));
    v.push_back(strpr("********************************\n"));

    return v;
}

Atom::Neighbor::Neighbor() : index      (0                      ),
                             tag        (0                      ),
                             element    (0                      ),
                             d          (0.0                    )
{
}

bool Atom::Neighbor::operator==(Atom::Neighbor const& rhs) const
{
    if (element != rhs.element) return false;
    if (d       != rhs.d      ) return false;
    return true;
}

bool Atom::Neighbor::operator<(Atom::Neighbor const& rhs) const
{
    // sorting according to elements deactivated
    // TODO: resolve this issue for nnp-sfclust
    // TODO: this breaks pynnp CI tests in test_Neighbor.py
    //if      (element < rhs.element) return true;
    //else if (element > rhs.element) return false;
    if      (d       < rhs.d      ) return true;
    else if (d       > rhs.d      ) return false;
    return false;
}

vector<string> Atom::Neighbor::info() const
{
    vector<string> v;

    v.push_back(strpr("********************************\n"));
    v.push_back(strpr("NEIGHBOR                        \n"));
    v.push_back(strpr("********************************\n"));
    v.push_back(strpr("index                          : %d\n", index));
    v.push_back(strpr("tag                            : %" PRId64 "\n", tag));
    v.push_back(strpr("element                        : %d\n", element));
    v.push_back(strpr("d                              : %16.8E\n", d));
    v.push_back(strpr("dr                             : %16.8E %16.8E %16.8E\n", dr[0], dr[1], dr[2]));
    v.push_back(strpr("--------------------------------\n"));
#ifndef N2P2_NO_SF_CACHE
    v.push_back(strpr("cache                      [*] : %d\n", cache.size()));
    v.push_back(strpr("--------------------------------\n"));
    for (size_t i = 0; i < cache.size(); ++i)
    {
        v.push_back(strpr("%29d  : %16.8E\n", i, cache.at(i)));
    }
    v.push_back(strpr("--------------------------------\n"));
    v.push_back(strpr("--------------------------------\n"));
#endif
    v.push_back(strpr("dGdr                       [*] : %d\n", dGdr.size()));
    v.push_back(strpr("--------------------------------\n"));
    for (size_t i = 0; i < dGdr.size(); ++i)
    {
        v.push_back(strpr("%29d  : %16.8E %16.8E %16.8E\n", i, dGdr.at(i)[0], dGdr.at(i)[1], dGdr.at(i)[2]));
    }
    v.push_back(strpr("--------------------------------\n"));
    v.push_back(strpr("********************************\n"));

    return v;
}<|MERGE_RESOLUTION|>--- conflicted
+++ resolved
@@ -44,15 +44,10 @@
 {
 }
 
-<<<<<<< HEAD
-#ifdef NNP_FULL_SFD_MEMORY
+#ifdef N2P2_FULL_SFD_MEMORY
 void Atom::collectDGdxia(size_t indexAtom,
                          size_t indexComponent,
                          double maxCutoffRadius)
-=======
-#ifdef N2P2_FULL_SFD_MEMORY
-void Atom::collectDGdxia(size_t indexAtom, size_t indexComponent)
->>>>>>> 539576bb
 {
     for (size_t i = 0; i < dGdxia.size(); i++)
     {
@@ -182,12 +177,8 @@
     G.clear();
     dEdG.clear();
     dQdG.clear();
-<<<<<<< HEAD
     dChidG.clear();
-#ifdef NNP_FULL_SFD_MEMORY
-=======
 #ifdef N2P2_FULL_SFD_MEMORY
->>>>>>> 539576bb
     dGdxia.clear();
 #endif
     dGdr.clear();
@@ -197,14 +188,9 @@
     size_t const numSymFuncNeighbors = getStoredMinNumNeighbors(maxCutoffRadius);
     for (size_t i = 0; i < numSymFuncNeighbors; ++i)
     {
-<<<<<<< HEAD
         Neighbor& n = neighbors.at(i);
-#ifndef NNP_NO_SF_CACHE
+#ifndef N2P2_NO_SF_CACHE
         n.cache.clear();
-=======
-#ifndef N2P2_NO_SF_CACHE
-        it->cache.clear();
->>>>>>> 539576bb
 #endif
         n.dGdr.clear();
     }
@@ -227,37 +213,23 @@
         if (useChargeNeuron) dEdG.resize(numSymmetryFunctions + 1, 0.0);
         else                 dEdG.resize(numSymmetryFunctions, 0.0);
         dQdG.resize(numSymmetryFunctions, 0.0);
-<<<<<<< HEAD
         dChidG.resize(numSymmetryFunctions,0.0);
-#ifdef NNP_FULL_SFD_MEMORY
-=======
 #ifdef N2P2_FULL_SFD_MEMORY
->>>>>>> 539576bb
         dGdxia.resize(numSymmetryFunctions, 0.0);
 #endif
         dGdr.resize(numSymmetryFunctions);
     }
     for (size_t i = 0; i < numSymFuncNeighbors; ++i)
     {
-<<<<<<< HEAD
         Neighbor& n = neighbors.at(i);
-#ifndef NNP_NO_SF_CACHE
+#ifndef N2P2_NO_SF_CACHE
         n.cache.resize(cacheSizePerElement.at(n.element),
-=======
-#ifndef N2P2_NO_SF_CACHE
-        it->cache.resize(cacheSizePerElement.at(it->element),
->>>>>>> 539576bb
                          -numeric_limits<double>::max());
 #endif
         if (all)
         {
-<<<<<<< HEAD
-#ifndef NNP_FULL_SFD_MEMORY
+#ifndef N2P2_FULL_SFD_MEMORY
             n.dGdr.resize(numSymmetryFunctionDerivatives.at(n.element));
-=======
-#ifndef N2P2_FULL_SFD_MEMORY
-            it->dGdr.resize(numSymmetryFunctionDerivatives.at(it->element));
->>>>>>> 539576bb
 #else
             n.dGdr.resize(numSymmetryFunctions);
 #endif
@@ -269,22 +241,15 @@
 
 void Atom::free(bool all, double const maxCutoffRadius)
 {
-
     size_t const numSymFuncNeighbors = getStoredMinNumNeighbors(maxCutoffRadius);
     if (all)
     {
         G.clear();
         vector<double>(G).swap(G);
         hasSymmetryFunctions = false;
-<<<<<<< HEAD
-
-#ifndef NNP_NO_SF_CACHE
+
+#ifndef N2P2_NO_SF_CACHE
         for (size_t i = 0; i < numSymFuncNeighbors; ++i)
-=======
-#ifndef N2P2_NO_SF_CACHE
-        for (vector<Neighbor>::iterator it = neighbors.begin();
-             it != neighbors.end(); ++it)
->>>>>>> 539576bb
         {
             Neighbor& n = neighbors.at(i);
             n.cache.clear();
@@ -297,13 +262,9 @@
     vector<double>(dEdG).swap(dEdG);
     dQdG.clear();
     vector<double>(dQdG).swap(dQdG);
-<<<<<<< HEAD
     dChidG.clear();
     vector<double>(dChidG).swap(dChidG);
-#ifdef NNP_FULL_SFD_MEMORY
-=======
 #ifdef N2P2_FULL_SFD_MEMORY
->>>>>>> 539576bb
     dGdxia.clear();
     vector<double>(dGdxia).swap(dGdxia);
 #endif
