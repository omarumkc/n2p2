--- conflicted
+++ resolved
@@ -19,11 +19,10 @@
 
 #include "CutoffFunction.h"
 #include "Element.h"
-#include "Ewald.h"
-#include "Kspace.h"
 #include "ElementMap.h"
 #include "ErfcBuf.h"
 #include "EwaldSetup.h"
+#include "Kspace.h"
 #include "Log.h"
 #include "ScreeningFunction.h"
 #include "Settings.h"
@@ -488,15 +487,9 @@
     void                     resetExtrapolationWarnings();
     /** Getter for Mode::nnpType.
      *
-<<<<<<< HEAD
-     * @return NNP type.
-     */
-    NNPType               getNnpType() const;
-=======
      * @return HDNNP type (2G, 4G,..) that was set up.
      */
     NNPType                  getNnpType() const;
->>>>>>> 61daa0df
     /** Getter for Mode::meanEnergy.
      *
      * @return Mean energy per atom.
@@ -512,7 +505,11 @@
      * @return Length unit conversion factor.
      */
     double                   getConvLength() const;
-<<<<<<< HEAD
+    /** Getter for Mode::convCharge.
+     *
+     * @return Charge unit conversion factor.
+     */
+    double                   getConvCharge() const;
     /** Getter for Mode::ewaldSetup.precision.
      *
      * @return Ewald precision in 4G-HDNNPs.
@@ -542,14 +539,7 @@
      * @return K-space solver to be used in 4G-HDNNPs.
      *
      */
-    KSPACESolver         kspaceSolver() const;
-=======
-    /** Getter for Mode::convCharge.
-     *
-     * @return Charge unit conversion factor.
-     */
-    double                   getConvCharge() const;
->>>>>>> 61daa0df
+    KSPACESolver             kspaceSolver() const;
     /** Getter for Mode::maxCutoffRadius.
      *
      * @return Maximum cutoff radius of all symmetry functions.
@@ -683,15 +673,10 @@
     double                     convEnergy;
     double                     convLength;
     double                     convCharge;
-<<<<<<< HEAD
+    double                     fourPiEps;
     EwaldSetup                 ewaldSetup;
     KspaceGrid                 kspaceGrid;
-    Settings                   settings;
-=======
-    double                     fourPiEps;
-    EwaldSetup                 ewaldSetup;
     settings::Settings         settings;
->>>>>>> 61daa0df
     SymFnc::ScalingType        scalingType;
     CutoffFunction::CutoffType cutoffType;
     ScreeningFunction          screeningFunction;
@@ -726,10 +711,6 @@
 {
     return meanEnergy;
 }
-inline Mode::NNPType Mode::getNnpType() const
-{
-    return nnpType;
-}
 
 inline double Mode::getConvEnergy() const
 {
@@ -751,41 +732,11 @@
     return maxCutoffRadius;
 }
 
-inline double Mode::getEwaldPrecision() const
-{
-    return ewaldSetup.precision;
-}
-
-inline double Mode::getEwaldMaxCharge() const
-{
-    return ewaldSetup.maxCharge;
-}
-
-inline double Mode::getEwaldMaxSigma() const
-{
-    return ewaldSetup.maxQsigma;
-}
-
-inline EWALDTruncMethod Mode::getEwaldTruncationMethod() const
-{
-    return ewaldSetup.truncMethod;
-}
-
-inline KSPACESolver Mode::kspaceSolver() const
-{
-    return kspaceGrid.kspaceSolver;
-}
-
 inline std::size_t Mode::getNumElements() const
 {
     return numElements;
 }
 
-inline ScreeningFunction Mode::getScreeningFunction() const
-{
-    return screeningFunction;
-}
-
 inline bool Mode::useNormalization() const
 {
     return normalize;
