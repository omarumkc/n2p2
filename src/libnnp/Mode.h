// n2p2 - A neural network potential package
// Copyright (C) 2018 Andreas Singraber (University of Vienna)
//
// This program is free software: you can redistribute it and/or modify
// it under the terms of the GNU General Public License as published by
// the Free Software Foundation, either version 3 of the License, or
// (at your option) any later version.
//
// This program is distributed in the hope that it will be useful,
// but WITHOUT ANY WARRANTY; without even the implied warranty of
// MERCHANTABILITY or FITNESS FOR A PARTICULAR PURPOSE.  See the
// GNU General Public License for more details.
//
// You should have received a copy of the GNU General Public License
// along with this program.  If not, see <https://www.gnu.org/licenses/>.

#ifndef MODE_H
#define MODE_H

#include "CutoffFunction.h"
#include "Element.h"
#include "ElementMap.h"
#include "Log.h"
#include "Settings.h"
#include "Structure.h"
#include "SymFnc.h"
#include <cstddef> // std::size_t
#include <string>  // std::string
#include <vector>  // std::vector

namespace nnp
{

/** Base class for all NNP applications.
 *
 * This top-level class is the anchor point for existing and future
 * applications. It contains functions to set up an existing neural network
 * potential and calculate energies and forces for configurations given as
 * Structure. A minimal setup requires some consecutive functions calls as this
 * minimal example shows:
 *
 * ```
 * Mode mode;
 * mode.initialize();
 * mode.loadSettingsFile();
 * mode.setupElementMap();
 * mode.setupElements();
 * mode.setupCutoff();
 * mode.setupSymmetryFunctions();
 * mode.setupSymmetryFunctionGroups();
 * mode.setupSymmetryFunctionStatistics(false, false, true, false);
 * mode.setupNeuralNetwork();
 * ```
 * To load weights and scaling information from files add these lines:
 * ```
 * mode.setupSymmetryFunctionScaling();
 * mode.setupNeuralNetworkWeights();
 * ```
 * The NNP is now ready! If we load a structure from a data file:
 * ```
 * Structure structure;
 * ifstream file;
 * file.open("input.data");
 * structure.setupElementMap(mode.elementMap);
 * structure.readFromFile(file);
 * file.close();
 * ```
 * we can finally predict the energy and forces from the neural network
 * potential:
 * ```
 * structure.calculateNeighborList(mode.getMaxCutoffRadius());
 * mode.calculateSymmetryFunctionGroups(structure, true);
 * mode.calculateAtomicNeuralNetworks(structure, true);
 * mode.calculateEnergy(structure);
 * mode.calculateForces(structure);
 * cout << structure.energy << '\n';
 * ```
 * The resulting potential energy is stored in Structure::energy, the forces
 * on individual atoms are located within the Structure::atoms vector in
 * Atom::f.
 */
class Mode
{
public:
    Mode();
    /** Write welcome message with version information.
     */
    void                     initialize();
    /** Open settings file and load all keywords into memory.
     *
     * @param[in] fileName Settings file name.
     */
    void                     loadSettingsFile(std::string const& fileName
                                                                 = "input.nn");
    /** Combine multiple setup routines and provide a basic NNP setup.
     *
     * Sets up elements, symmetry functions, symmetry function groups, neural
     * networks. No symmetry function scaling data is read, no weights are set.
     */
    void                     setupGeneric();
    /** Set up normalization.
     *
     * If the keywords `mean_energy`, `conv_length` and
     * `conv_length` are present, the provided conversion factors are used to
     * internally use a different unit system.
     */
    void                     setupNormalization();
    /** Set up the element map.
     *
     * Uses keyword `elements`. This function should follow immediately after
     * settings are loaded via loadSettingsFile().
     */
    virtual void             setupElementMap();
    /** Set up all Element instances.
     *
     * Uses keywords `number_of_elements` and `atom_energy`. This function
     * should follow immediately after setupElementMap().
     */
    virtual void             setupElements();
    /** Set up cutoff function for all symmetry functions.
     *
     * Uses keyword `cutoff_type`. Cutoff parameters are read from settings
     * keywords and stored internally. As soon as setupSymmetryFunctions() is
     * called the settings are restored and used for all symmetry functions.
     * Thus, this function must be called before setupSymmetryFunctions().
     */
    void                     setupCutoff();
    /** Set up all symmetry functions.
     *
     * Uses keyword `symfunction_short`. Reads all symmetry functions from
     * settings and automatically assigns them to the correct element.
     */
    virtual void             setupSymmetryFunctions();
    /** Set up "empy" symmetry function scaling.
     *
     * Does not use any keywords. Sets no scaling for all symmetry functions.
     * Call after setupSymmetryFunctions(). Alternatively set scaling via
     * setupSymmetryFunctionScaling().
     */
    void                     setupSymmetryFunctionScalingNone();
    /** Set up symmetry function scaling from file.
     *
     * @param[in] fileName Scaling file name.
     *
     * Uses keywords `scale_symmetry_functions`, `center_symmetry_functions`,
     * `scale_symmetry_functions_sigma`, `scale_min_short` and
     * `scale_max_short`. Reads in scaling information and sets correct scaling
     * behavior for all symmetry functions. Call after
     * setupSymmetryFunctions().
     */
    virtual void             setupSymmetryFunctionScaling(
                                 std::string const& fileName = "scaling.data");
    /** Set up symmetry function groups.
     *
     * Does not use any keywords. Call after setupSymmetryFunctions() and
     * ensure that correct scaling behavior has already been set.
     */
<<<<<<< HEAD
    void                     setupSymmetryFunctionGroups();
#ifndef NOSFCACHE
    /** Set up symmetry function cache.
     *
     * @param[in] verbose If true, print more cache information.
     *
     * Searches symmetry functions for identical cutoff functions or compact
     * function (i.e. all cachable stuff) and sets up a caching index.
     */
    void                     setupSymmetryFunctionCache(bool verbose = false);
#endif
=======
    virtual void             setupSymmetryFunctionGroups();
>>>>>>> f4a18fc6
    /** Extract required memory dimensions for symmetry function derivatives.
     *
     * @param[in] verbose If true, print all symmetry function lines.
     *
     * Call after symmetry functions have been set up and sorted.
     */
    void                     setupSymmetryFunctionMemory(bool verbose = false);
    /** Set up symmetry function statistics collection.
     *
     * @param[in] collectStatistics Whether statistics (min, max, mean, sigma)
     *                              is collected.
     * @param[in] collectExtrapolationWarnings Whether extrapolation warnings
     *                                         are logged.
     * @param[in] writeExtrapolationWarnings Write extrapolation warnings
     *                                       immediately when they occur.
     * @param[in] stopOnExtrapolationWarnings Throw error immediately when
     *                                        an extrapolation warning occurs.
     *
     * Does not use any keywords. Calling this setup function is not required,
     * by default no statistics collection is enabled (all arguments `false`).
     * Call after setupElements().
     */
    void                     setupSymmetryFunctionStatistics(
                                             bool collectStatistics,
                                             bool collectExtrapolationWarnings,
                                             bool writeExtrapolationWarnings,
                                             bool stopOnExtrapolationWarnings);
    /** Set up neural networks for all elements.
     *
     * Uses keywords `global_hidden_layers_short`, `global_nodes_short`,
     * `global_activation_short`, `normalize_nodes`. Call after
     * setupSymmetryFunctions(), only then the number of input layer neurons is
     * known.
     */
    virtual void             setupNeuralNetwork();
    /** Set up neural network weights from files.
     *
     * @param[in] fileNameFormat Format for weights file name. The string must
     *                           contain one placeholder for the atomic number.
     *
     * Does not use any keywords. The weight files should contain one weight
     * per line, see NeuralNetwork::setConnections() for the correct order.
     */
    virtual void             setupNeuralNetworkWeights(
                                 std::string const& fileNameFormat
                                                       = "weights.%03zu.data");
    /** Calculate all symmetry functions for all atoms in given structure.
     *
     * @param[in] structure Input structure.
     * @param[in] derivatives If `true` calculate also derivatives of symmetry
     *                        functions.
     *
     * This function should be replaced by calculateSymmetryFunctionGroups()
     * whenever possible. Results are stored in Atom::G. If derivatives are
     * calculated, additional results are stored in Atom::dGdr and
     * Atom::Neighbor::dGdr.
     */
    void                     calculateSymmetryFunctions(
                                                       Structure& structure,
                                                       bool const derivatives);
    /** Calculate all symmetry function groups for all atoms in given
     * structure.
     *
     * @param[in] structure Input structure.
     * @param[in] derivatives If `true` calculate also derivatives of symmetry
     *                        functions.
     *
     * This function replaces calculateSymmetryFunctions() when symmetry
     * function groups are enabled (faster, default behavior). Results are
     * stored in Atom::G. If derivatives are calculated, additional results are
     * stored in Atom::dGdr and Atom::Neighbor::dGdr.
     */
    void                     calculateSymmetryFunctionGroups(
                                                       Structure& structure,
                                                       bool const derivatives);
    /** Calculate atomic neural networks for all atoms in given structure.
     *
     * @param[in] structure Input structure.
     * @param[in] derivatives If `true` calculate also derivatives of neural
     *                        networks with respect to input layer neurons
     *                        (required for force calculation).
     *
     * The atomic energy is stored in Atom::energy. If derivatives are
     * calculated the results are stored in Atom::dEdG. The atomic energy
     * energy offset (keyword `atom_energy`) is also added at this point.
     */
    void                     calculateAtomicNeuralNetworks(
                                                 Structure& structure,
                                                 bool const derivatives) const;
    /** Calculate potential energy for a given structure.
     *
     * @param[in] structure Input structure.
     *
     * Sum up potential energy from atomic energy contributions. Result is
     * stored in Structure::energy.
     */
    void                     calculateEnergy(Structure& structure) const;
    /** Calculate forces for all atoms in given structure.
     *
     * @param[in] structure Input structure.
     *
     * Combine intermediate results from symmetry function and neural network
     * computation to atomic forces. Results are stored in Atom::f.
     */
    void                     calculateForces(Structure& structure) const;
    /** Add atomic energy offsets to reference energy.
     *
     * @param[in] structure Input structure.
     * @param[in] ref If true, use reference energy, otherwise use NN energy.
     */
    void                     addEnergyOffset(Structure& structure,
                                             bool       ref = true);
    /** Remove atomic energy offsets from reference energy.
     *
     * @param[in] structure Input structure.
     * @param[in] ref If true, use reference energy, otherwise use NN energy.
     *
     * This function should be called immediately after structures are read in.
     */
    void                     removeEnergyOffset(Structure& structure,
                                                bool       ref = true);
    /** Get atomic energy offset for given structure.
     *
     * @param[in] structure Input structure.
     *
     * @return Summed atomic energy offsets for structure.
     */
    double                   getEnergyOffset(Structure const& structure) const;
    /** Add atomic energy offsets and return energy.
     *
     * @param[in] structure Input structure.
     * @param[in] ref If true, use reference energy, otherwise use NN energy.
     *
     * @return Reference or NNP energy with energy offsets added.
     *
     * @note If normalization is used, ensure that structure energy is already
     * in physical units.
     */
    double                   getEnergyWithOffset(
                                            Structure const& structure,
                                            bool             ref = true) const;
    /** Apply normalization to given energy.
     *
     * @param[in] energy Input energy in physical units.
     *
     * @return Energy in normalized units.
     */
    double                   normalizedEnergy(double energy) const;
    /** Apply normalization to given energy of structure.
     *
     * @param[in] structure Input structure with energy in physical units.
     * @param[in] ref If true, use reference energy, otherwise use NN energy.
     *
     * @return Energy in normalized units.
     */
    double                   normalizedEnergy(
                                            Structure const& structure,
                                            bool             ref = true) const;
    /** Apply normalization to given force.
     *
     * @param[in] force Input force in physical units.
     *
     * @return Force in normalized units.
     */
    double                   normalizedForce(double force) const;
    /** Undo normalization for a given energy.
     *
     * @param[in] energy Input energy in normalized units.
     *
     * @return Energy in physical units.
     */
    double                   physicalEnergy(double energy) const;
    /** Undo normalization for a given energy of structure.
     *
     * @param[in] structure Input structure with energy in normalized units.
     * @param[in] ref If true, use reference energy, otherwise use NN energy.
     *
     * @return Energy in physical units.
     */
    double                   physicalEnergy(Structure const& structure,
                                            bool             ref = true) const;
    /** Undo normalization for a given force.
     *
     * @param[in] force Input force in normalized units.
     *
     * @return Force in physical units.
     */
    double                   physicalForce(double force) const;
    /** Convert one structure to normalized units.
     *
     * @param[in,out] structure Input structure.
     */
    void                     convertToNormalizedUnits(
                                                   Structure& structure) const;
    /** Convert one structure to physical units.
     *
     * @param[in,out] structure Input structure.
     */
    void                     convertToPhysicalUnits(
                                                   Structure& structure) const;
    /** Count total number of extrapolation warnings encountered for all
     * elements and symmetry functions.
     *
     * @return Number of extrapolation warnings.
     */
    std::size_t              getNumExtrapolationWarnings() const;
    /** Erase all extrapolation warnings and reset counters.
     */
    void                     resetExtrapolationWarnings();
    /** Getter for Mode::meanEnergy.
     *
     * @return Mean energy per atom.
     */
    double                   getMeanEnergy() const;
    /** Getter for Mode::convEnergy.
     *
     * @return Energy unit conversion factor.
     */
    double                   getConvEnergy() const;
    /** Getter for Mode::convLength.
     *
     * @return Length unit conversion factor.
     */
    double                   getConvLength() const;
    /** Getter for Mode::maxCutoffRadius.
     *
     * @return Maximum cutoff radius of all symmetry functions.
     *
     * The maximum cutoff radius is determined by setupSymmetryFunctions().
     */
    double                   getMaxCutoffRadius() const;
    /** Getter for Mode::numElements.
     *
     * @return Number of elements defined.
     *
     * The number of elements is determined by setupElements().
     */
    std::size_t              getNumElements() const;
    /** Get number of symmetry functions per element.
     *
     * @return Vector with number of symmetry functions for each element.
     */
    std::vector<std::size_t> getNumSymmetryFunctions() const;
    /** Check if normalization is enabled.
     *
     * @return Value of #normalize.
     */
    bool                     useNormalization() const;
    /** Check if keyword was found in settings file.
     *
     * @param[in] keyword Keyword for which value is requested.
     *
     * @return `true` if keyword exists, `false` otherwise.
     */
    bool                     settingsKeywordExists(
                                             std::string const& keyword) const;
    /** Get value for given keyword in Settings instance.
     *
     * @param[in] keyword Keyword for which value is requested.
     *
     * @return Value string corresponding to keyword.
     */
    std::string              settingsGetValue(
                                             std::string const& keyword) const;
    /** Prune symmetry functions according to their range and write settings
     * file.
     *
     * @param[in] threshold Symmetry functions with range (max - min) smaller
     *                      than this threshold will be pruned.
     *
     * @return List of line numbers with symmetry function to be removed.
     */
    std::vector<std::size_t> pruneSymmetryFunctionsRange(double threshold);
    /** Prune symmetry functions with sensitivity analysis data.
     *
     * @param[in] threshold Symmetry functions with sensitivity lower than this
     *                      threshold will be pruned.
     * @param[in] sensitivity Sensitivity data for each element and symmetry
     *                        function.
     *
     * @return List of line numbers with symmetry function to be removed.
     */
    std::vector<std::size_t> pruneSymmetryFunctionsSensitivity(
                                            double threshold,
                                            std::vector<
                                            std::vector<double> > sensitivity);
    /** Copy settings file but comment out lines provided.
     *
     * @param[in] prune List of line numbers to comment out.
     * @param[in] fileName Output file name.
     */
    void                     writePrunedSettingsFile(
                                              std::vector<std::size_t> prune,
                                              std::string              fileName
                                                          = "output.nn") const;
    /** Write complete settings file.
     *
     * @param[in,out] file Settings file.
     */
    void                     writeSettingsFile(
                                             std::ofstream* const& file) const;

    /// Global element map, populated by setupElementMap().
    ElementMap elementMap;
    /// Global log file.
    Log        log;

protected:
    bool                       normalize;
    bool                       checkExtrapolationWarnings;
    std::size_t                numElements;
    std::vector<std::size_t>   minNeighbors;
    std::vector<double>        minCutoffRadius;
    double                     maxCutoffRadius;
    double                     cutoffAlpha;
    double                     meanEnergy;
    double                     convEnergy;
    double                     convLength;
    Settings                   settings;
    SymFnc::ScalingType        scalingType;
    CutoffFunction::CutoffType cutoffType;
    std::vector<Element>       elements;
};

//////////////////////////////////
// Inlined function definitions //
//////////////////////////////////

inline double Mode::getMeanEnergy() const
{
    return meanEnergy;
}

inline double Mode::getConvEnergy() const
{
    return convEnergy;
}

inline double Mode::getConvLength() const
{
    return convLength;
}

inline double Mode::getMaxCutoffRadius() const
{
    return maxCutoffRadius;
}

inline std::size_t Mode::getNumElements() const
{
    return numElements;
}

inline bool Mode::useNormalization() const
{
    return normalize;
}

}

#endif<|MERGE_RESOLUTION|>--- conflicted
+++ resolved
@@ -155,8 +155,7 @@
      * Does not use any keywords. Call after setupSymmetryFunctions() and
      * ensure that correct scaling behavior has already been set.
      */
-<<<<<<< HEAD
-    void                     setupSymmetryFunctionGroups();
+    virtual void             setupSymmetryFunctionGroups();
 #ifndef NOSFCACHE
     /** Set up symmetry function cache.
      *
@@ -167,9 +166,6 @@
      */
     void                     setupSymmetryFunctionCache(bool verbose = false);
 #endif
-=======
-    virtual void             setupSymmetryFunctionGroups();
->>>>>>> f4a18fc6
     /** Extract required memory dimensions for symmetry function derivatives.
      *
      * @param[in] verbose If true, print all symmetry function lines.
