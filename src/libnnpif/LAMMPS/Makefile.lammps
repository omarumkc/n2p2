# Settings that the LAMMPS build will import when this package library is used

<<<<<<< HEAD
nnp_SYSINC = 
nnp_SYSLIB =
nnp_SYSPATH =
=======
hdnnp_SYSINC =
hdnnp_SYSLIB = -lnnpif -lnnp
hdnnp_SYSPATH =
>>>>>>> 5502527b
<|MERGE_RESOLUTION|>--- conflicted
+++ resolved
@@ -1,11 +1,5 @@
 # Settings that the LAMMPS build will import when this package library is used
 
-<<<<<<< HEAD
-nnp_SYSINC = 
-nnp_SYSLIB =
-nnp_SYSPATH =
-=======
 hdnnp_SYSINC =
 hdnnp_SYSLIB = -lnnpif -lnnp
-hdnnp_SYSPATH =
->>>>>>> 5502527b
+hdnnp_SYSPATH =