--- conflicted
+++ resolved
@@ -138,6 +138,10 @@
      * energy contributions.
      */
     void   process();
+    /** Calculate symmetry functions, atomic neural networks and sum of local
+     * energy contributions (development version for "hdnnp/develop" pair style).
+     */
+    void   processDevelop();
     /** Return sum of local energy contributions.
      *
      * @return Sum of local energy contributions.
@@ -163,21 +167,24 @@
      * @param[in,out] atomF LAMMPS force array for local and ghost atoms.
      */
     void   getForces(double* const* const& atomF) const;
-<<<<<<< HEAD
+    /** Calculate forces and add to LAMMPS atomic force arrays (development version for
+     * "hdnnp/develop" pair style).
+     *
+     * @param[in,out] atomF LAMMPS force array for local and ghost atoms.
+     */
+    void   getForcesDevelop(double* const* const& atomF) const;
     /** Calculate chi-term for forces and add to LAMMPS atomic force arrays.
      *
      * @param[in,out] atomF LAMMPS force array for local and ghost atoms.
      */
     void   getForcesChi(double const* const&  lambda,
                         double* const* const& atomF) const;
-=======
     /** Transfer charges (in units of e) to LAMMPS atomic charge vector. Call
      *  after getAtomicEnergy().
      *
      * @param[in,out] atomQ LAMMPS charge vector.
      */
     void   getCharges(double* const& atomQ) const;
->>>>>>> 61daa0df
     /** Check if this interface is correctly initialized.
      *
      * @return `True` if initialized, `False` otherwise.
@@ -188,21 +195,18 @@
      * @return Largest cutoff of all symmetry functions.
      */
     double getMaxCutoffRadius() const;
-<<<<<<< HEAD
-    /** Get Ewald precision parameter
+    /** Get Ewald precision parameter.
      *
      * @return Ewald precision parameter.
      */
     double getEwaldPrec() const;
-=======
     /** Get largest cutoff including structure specific cutoff and screening
-     *                  cutoff
+     *  cutoff.
      *
      * @return Largest cutoff of all symmetry functions and structure specific
      *                  cutoff and screening cutoff.
      */
     double getMaxCutoffRadiusOverall();
->>>>>>> 61daa0df
     /** Calculate buffer size for extrapolation warning communication.
      *
      * @return Buffer size.
@@ -226,21 +230,23 @@
     /** Clear extrapolation warnings storage.
      */
     void   clearExtrapolationWarnings();
-<<<<<<< HEAD
-    /** Read atomic charges from LAMMPS into n2p2
+    /** Read atomic charges from LAMMPS into n2p2.
      */
     void   addCharge(int index, double Q);
-    /** Write QEq arrays from n2p2 to LAMMPS
+    /** Write QEq arrays from n2p2 to LAMMPS.
      *
      * @param[in] atomChi Electronegativities.
      * @param[in] atomJ Atomic hardness.
      * @param[in] atomSigma Gaussian width.
      * @param[in] qRef Reference charge of the structure.
      */
-    void   getQEqParams(double* const& atomChi, double* const& atomJ,
-            double* const& sigmaSqrtPi, double *const *const& gammaSqrt2, double& qRef) const;
+    void   getQEqParams(double* const&        atomChi,
+                        double* const&        atomJ,
+                        double* const&        sigmaSqrtPi,
+                        double *const *const& gammaSqrt2,
+                        double& qRef) const;
     /** Write the derivative of total energy with respect to atomic charges
-     * from n2p2 into LAMMPS
+     * from n2p2 into LAMMPS.
      *
      * @param[in] dEtotdQ Derivative of the total energy w.r.t. atomic charge.
      */
@@ -249,19 +255,21 @@
      *
      * @param[in] rScreen Array that contains screening radii.
      */
-    void getScreeningInfo(double* const& rScreen) const;
-    /** Transfer spatial derivatives of atomic electronegativities
+    void   getScreeningInfo(double* const& rScreen) const;
+    /** Transfer spatial derivatives of atomic electronegativities.
      *
      * @param[in] tag Atom of interest
      * @param dChidx
      * @param dChidy
      * @param dChidz
      */
-    void   getdChidxyz(int tag, double* const& dChidx, double* const& dChidy, double* const& dChidz) const;
-    /** Set isElecDone true after running the first NN in 4G-HDNNPs
+    void   getdChidxyz(int            tag,
+                       double* const& dChidx,
+                       double* const& dChidy,
+                       double* const& dChidz) const;
+    /** Set isElecDone true after running the first NN in 4G-HDNNPs.
      */
     void   setElecDone();
-=======
     /** Write current structure to file in units used in training data.
      *
      * @param fileName File name of the output structure file.
@@ -275,7 +283,6 @@
      * @param[in] v Vector which is added to arr.
      */
     void   add3DVecToArray(double *const & arr, Vec3D const& v) const;
->>>>>>> 61daa0df
 
 protected:
     /// Process rank.
