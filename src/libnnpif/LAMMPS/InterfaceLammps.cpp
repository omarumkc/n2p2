--- conflicted
+++ resolved
@@ -331,8 +331,7 @@
 #else
     calculateSymmetryFunctionGroups(structure, true);
 #endif
-<<<<<<< HEAD
-    if (Mode::getNnpType() == 2)
+    if (nnpType == NNPType::HDNNP_2G)
     {
         calculateAtomicNeuralNetworks(structure, true);
         calculateEnergy(structure);
@@ -342,19 +341,7 @@
         }
         addEnergyOffset(structure, false);
     }
-    else if (Mode::getNnpType() == 4)
-=======
-    calculateAtomicNeuralNetworks(structure, true);
-    if (nnpType == NNPType::HDNNP_4G)
-    {
-        chargeEquilibration(structure);
-        calculateAtomicNeuralNetworks(structure, true, "short");
-    }
-    calculateEnergy(structure);
-    if (nnpType == NNPType::HDNNP_4G ||
-        nnpType == NNPType::HDNNP_Q) calculateCharge(structure);
-    if (normalize)
->>>>>>> 2362a1de
+    else if (nnpType == NNPType::HDNNP_4G)
     {
         if (!isElecDone)
         {
