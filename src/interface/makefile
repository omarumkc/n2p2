--- conflicted
+++ resolved
@@ -56,15 +56,9 @@
 		sed -i.bak "/^CCFLAGS =/   s;$$; $(LAMMPS_DEBUG) $(PROJECT_TEST);" lammps-hdnnp/src/MAKE/Makefile.mpi; \
 		sed -i.bak "/^LINKFLAGS =/ s;$$; $(LAMMPS_DEBUG) $(PROJECT_TEST);" lammps-hdnnp/src/MAKE/Makefile.mpi; \
 	fi
-<<<<<<< HEAD
-	@rm lammps-nnp/src/MAKE/Makefile.mpi.bak
-	cd lammps-nnp/src/ && $(MAKE) yes-user-nnp && $(MAKE) yes-kspace && $(MAKE) yes-molecule && $(MAKE) mpi
-	cp lammps-nnp/src/lmp_mpi $(PROJECT_BIN)/
-=======
 	@rm lammps-hdnnp/src/MAKE/Makefile.mpi.bak
-	cd lammps-hdnnp/src/ && $(MAKE) yes-ml-hdnnp && $(MAKE) yes-molecule && $(MAKE) mpi
+	cd lammps-hdnnp/src/ && $(MAKE) yes-ml-hdnnp && $(MAKE) yes-kspace && $(MAKE) yes-molecule && $(MAKE) mpi
 	cp lammps-hdnnp/src/lmp_mpi $(PROJECT_BIN)/
->>>>>>> 61daa0df
 
 clean-lammps-hdnnp:
 	$(RM) -r lammps-hdnnp
