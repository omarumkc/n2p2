#!/bin/make -f

###############################################################################
# PROJECT PATHS
###############################################################################
PROJECT_DIR=../..
PROJECT_BIN=$(PROJECT_DIR)/bin
PROJECT_INCLUDE=$(PROJECT_DIR)/include
PROJECT_LIB=$(PROJECT_DIR)/lib


###############################################################################
# GENERAL SETTINGS
###############################################################################
# Default compiler, may be overridden by master makefile or command line.
COMP=gnu

# Default build mode, may be overridden by master makefile or command line.
# Possible modes are "static" and "test".
MODE=static

# LAMMPS version string
<<<<<<< HEAD
#LAMMPS_VERSION=stable_29Oct2020
LAMMPS_VERSION=stable_29Sep2021
=======
LAMMPS_VERSION=stable_29Aug2024
>>>>>>> e51667ab

# Include global (project-wide) settings.
include $(PROJECT_DIR)/src/makefile.$(COMP)


###############################################################################
# RULES
###############################################################################
.PHONY: all lammps-hdnnp clean-lammps-hdnnp clean-lammps-hdnnp-keep-file

all: lammps-hdnnp

clean: clean-lammps-hdnnp

################
# lammps-hdnnp #
################
LAMMPS_DEBUG := $(filter-out -pedantic-errors,$(PROJECT_DEBUG))
lammps-hdnnp:
	if [ ! -e $(LAMMPS_VERSION).tar.gz ]; then \
		wget https://github.com/lammps/lammps/archive/$(LAMMPS_VERSION).tar.gz; \
	fi
<<<<<<< HEAD
	tar -xzf $(LAMMPS_VERSION).tar.gz && mv lammps-$(LAMMPS_VERSION) lammps-nnp
	ln -s $(PROJECT_DIR)/../../ lammps-nnp/lib/nnp
	cp -r ./LAMMPS/src/USER-NNP lammps-nnp/src/
	@sed -i.bak -E "s,(PKG_LIB .*lnnp)(.*),\1 $(PROJECT_LDFLAGS_BLAS)\2," lammps-nnp/src/USER-NNP/Install.sh
	@rm lammps-nnp/src/USER-NNP/Install.sh.bak
	@sed -i.bak "s/^CC .*$$/CC      =       $(PROJECT_MPICC)/" lammps-nnp/src/MAKE/Makefile.mpi
	@sed -i.bak "s/^CCFLAGS .*$$/CCFLAGS =       $(PROJECT_CFLAGS) $(PROJECT_CFLAGS_MPI)/" lammps-nnp/src/MAKE/Makefile.mpi
	@sed -i.bak "s/^LINK .*$$/LINK =          $(PROJECT_MPICC)/" lammps-nnp/src/MAKE/Makefile.mpi
	@sed -i.bak "s/^LINKFLAGS .*$$/LINKFLAGS =     $(PROJECT_CFLAGS) $(PROJECT_CFLAGS_MPI) $(PROJECT_LDFLAGS_BLAS)/" lammps-nnp/src/MAKE/Makefile.mpi
=======
	tar -xzf $(LAMMPS_VERSION).tar.gz && mv lammps-$(LAMMPS_VERSION) lammps-hdnnp
	ln -s $(PROJECT_DIR)/../../../include/ lammps-hdnnp/lib/hdnnp/includelink
	ln -s $(PROJECT_DIR)/../../../lib/ lammps-hdnnp/lib/hdnnp/liblink
	ln -s $(PROJECT_DIR)/../../../lib/Makefile.lammps-extra lammps-hdnnp/lib/hdnnp/Makefile.lammps
	cp -r ./LAMMPS/src/ML-HDNNP/* lammps-hdnnp/src/ML-HDNNP/
	@sed -i.bak "s/^CC .*$$/CC      =       $(PROJECT_MPICC)/" lammps-hdnnp/src/MAKE/Makefile.mpi
	@sed -i.bak "s/^CCFLAGS .*$$/CCFLAGS =       $(PROJECT_CFLAGS) $(PROJECT_CFLAGS_MPI)/" lammps-hdnnp/src/MAKE/Makefile.mpi
	@sed -i.bak "s/^LINK .*$$/LINK =          $(PROJECT_MPICC)/" lammps-hdnnp/src/MAKE/Makefile.mpi
	@sed -i.bak "s/^LINKFLAGS .*$$/LINKFLAGS =     $(PROJECT_CFLAGS) $(PROJECT_CFLAGS_MPI)/" lammps-hdnnp/src/MAKE/Makefile.mpi
>>>>>>> e51667ab
	if [ "$(MODE)" = "test" ]; then \
		sed -i.bak "/^CCFLAGS =/   s/$$/ $(LAMMPS_DEBUG) $(PROJECT_TEST)/" lammps-hdnnp/src/MAKE/Makefile.mpi; \
		sed -i.bak "/^LINKFLAGS =/ s/$$/ $(LAMMPS_DEBUG) $(PROJECT_TEST)/" lammps-hdnnp/src/MAKE/Makefile.mpi; \
	fi
	@rm lammps-hdnnp/src/MAKE/Makefile.mpi.bak
	cd lammps-hdnnp/src/ && $(MAKE) yes-ml-hdnnp && $(MAKE) yes-molecule && $(MAKE) mpi
	cp lammps-hdnnp/src/lmp_mpi $(PROJECT_BIN)/

clean-lammps-hdnnp:
	$(RM) -r lammps-hdnnp
	$(RM) $(LAMMPS_VERSION).tar.gz
	$(RM) $(PROJECT_BIN)/lmp_mpi

clean-lammps-hdnnp-keep-file:
	$(RM) -r lammps-hdnnp
	$(RM) $(PROJECT_BIN)/lmp_mpi<|MERGE_RESOLUTION|>--- conflicted
+++ resolved
@@ -20,12 +20,7 @@
 MODE=static
 
 # LAMMPS version string
-<<<<<<< HEAD
-#LAMMPS_VERSION=stable_29Oct2020
-LAMMPS_VERSION=stable_29Sep2021
-=======
 LAMMPS_VERSION=stable_29Aug2024
->>>>>>> e51667ab
 
 # Include global (project-wide) settings.
 include $(PROJECT_DIR)/src/makefile.$(COMP)
@@ -48,17 +43,6 @@
 	if [ ! -e $(LAMMPS_VERSION).tar.gz ]; then \
 		wget https://github.com/lammps/lammps/archive/$(LAMMPS_VERSION).tar.gz; \
 	fi
-<<<<<<< HEAD
-	tar -xzf $(LAMMPS_VERSION).tar.gz && mv lammps-$(LAMMPS_VERSION) lammps-nnp
-	ln -s $(PROJECT_DIR)/../../ lammps-nnp/lib/nnp
-	cp -r ./LAMMPS/src/USER-NNP lammps-nnp/src/
-	@sed -i.bak -E "s,(PKG_LIB .*lnnp)(.*),\1 $(PROJECT_LDFLAGS_BLAS)\2," lammps-nnp/src/USER-NNP/Install.sh
-	@rm lammps-nnp/src/USER-NNP/Install.sh.bak
-	@sed -i.bak "s/^CC .*$$/CC      =       $(PROJECT_MPICC)/" lammps-nnp/src/MAKE/Makefile.mpi
-	@sed -i.bak "s/^CCFLAGS .*$$/CCFLAGS =       $(PROJECT_CFLAGS) $(PROJECT_CFLAGS_MPI)/" lammps-nnp/src/MAKE/Makefile.mpi
-	@sed -i.bak "s/^LINK .*$$/LINK =          $(PROJECT_MPICC)/" lammps-nnp/src/MAKE/Makefile.mpi
-	@sed -i.bak "s/^LINKFLAGS .*$$/LINKFLAGS =     $(PROJECT_CFLAGS) $(PROJECT_CFLAGS_MPI) $(PROJECT_LDFLAGS_BLAS)/" lammps-nnp/src/MAKE/Makefile.mpi
-=======
 	tar -xzf $(LAMMPS_VERSION).tar.gz && mv lammps-$(LAMMPS_VERSION) lammps-hdnnp
 	ln -s $(PROJECT_DIR)/../../../include/ lammps-hdnnp/lib/hdnnp/includelink
 	ln -s $(PROJECT_DIR)/../../../lib/ lammps-hdnnp/lib/hdnnp/liblink
@@ -67,8 +51,7 @@
 	@sed -i.bak "s/^CC .*$$/CC      =       $(PROJECT_MPICC)/" lammps-hdnnp/src/MAKE/Makefile.mpi
 	@sed -i.bak "s/^CCFLAGS .*$$/CCFLAGS =       $(PROJECT_CFLAGS) $(PROJECT_CFLAGS_MPI)/" lammps-hdnnp/src/MAKE/Makefile.mpi
 	@sed -i.bak "s/^LINK .*$$/LINK =          $(PROJECT_MPICC)/" lammps-hdnnp/src/MAKE/Makefile.mpi
-	@sed -i.bak "s/^LINKFLAGS .*$$/LINKFLAGS =     $(PROJECT_CFLAGS) $(PROJECT_CFLAGS_MPI)/" lammps-hdnnp/src/MAKE/Makefile.mpi
->>>>>>> e51667ab
+	@sed -i.bak "s/^LINKFLAGS .*$$/LINKFLAGS =     $(PROJECT_CFLAGS) $(PROJECT_CFLAGS_MPI) $(PROJECT_LDFLAGS_BLAS)/" lammps-hdnnp/src/MAKE/Makefile.mpi
 	if [ "$(MODE)" = "test" ]; then \
 		sed -i.bak "/^CCFLAGS =/   s/$$/ $(LAMMPS_DEBUG) $(PROJECT_TEST)/" lammps-hdnnp/src/MAKE/Makefile.mpi; \
 		sed -i.bak "/^LINKFLAGS =/ s/$$/ $(LAMMPS_DEBUG) $(PROJECT_TEST)/" lammps-hdnnp/src/MAKE/Makefile.mpi; \
