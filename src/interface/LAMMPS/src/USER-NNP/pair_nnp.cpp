// Copyright 2018 Andreas Singraber (University of Vienna)
//
// This Source Code Form is subject to the terms of the Mozilla Public
// License, v. 2.0. If a copy of the MPL was not distributed with this
// file, You can obtain one at http://mozilla.org/MPL/2.0/.

#include <mpi.h>
#include <string.h>
#include "pair_nnp.h"
#include "atom.h"
#include "comm.h"
#include "neighbor.h"
#include "neigh_list.h"
#include "neigh_request.h"
#include "memory.h"
#include "error.h"
#include "force.h"
#include "update.h"
#include "utils.h"

using namespace LAMMPS_NS;

/* ---------------------------------------------------------------------- */

PairNNP::PairNNP(LAMMPS *lmp) : Pair(lmp)
{
}

/* ----------------------------------------------------------------------
   check if allocated, since class can be destructed when incomplete
------------------------------------------------------------------------- */

PairNNP::~PairNNP()
{
}

/* ---------------------------------------------------------------------- */

void PairNNP::compute(int eflag, int vflag)
{
  if(eflag || vflag) ev_setup(eflag,vflag);
  else evflag = vflag_fdotr = eflag_global = eflag_atom = 0;

  // Set number of local atoms and add element.
  interface.setLocalAtoms(atom->nlocal,atom->type);
  // Transfer tags separately. Interface::setLocalTags is overloaded internally
  // to work with both -DLAMMPS_SMALLBIG (tagint = int) and -DLAMMPS_BIGBIG
  // (tagint = int64_t)
  interface.setLocalTags(atom->tag);

  // Transfer local neighbor list to NNP interface.
  transferNeighborList(maxCutoffRadius);

  // Compute symmetry functions, atomic neural networks and add up energy.
  interface.process();

  // Do all stuff related to extrapolation warnings.
  if(showew == true || showewsum > 0 || maxew >= 0) {
    handleExtrapolationWarnings();
  }

  // Calculate forces of local and ghost atoms.
  interface.getForces(atom->f);

  // Add energy contribution to total energy.
  if (eflag_global)
     ev_tally(0,0,atom->nlocal,1,interface.getEnergy(),0.0,0.0,0.0,0.0,0.0);

  // Add atomic energy if requested (CAUTION: no physical meaning!).
  if (eflag_atom)
    for (int i = 0; i < atom->nlocal; ++i)
      eatom[i] = interface.getAtomicEnergy(i);

  // If virial needed calculate via F dot r.
  if (vflag_fdotr) virial_fdotr_compute();
}

/* ----------------------------------------------------------------------
   global settings
------------------------------------------------------------------------- */

void PairNNP::settings(int narg, char **arg)
{
  int iarg = 0;

  if (narg == 0) error->all(FLERR,"Illegal pair_style command");

  // default settings
  int len = strlen("nnp/") + 1;
  directory = new char[len];
  strcpy(directory,"nnp/");
  showew = true;
  showewsum = 0;
  maxew = 0;
  resetew = false;
  cflength = 1.0;
  cfenergy = 1.0;
  len = strlen("") + 1;
  emap = new char[len];
  strcpy(emap,"");
  numExtrapolationWarningsTotal = 0;
  numExtrapolationWarningsSummary = 0;

  while(iarg < narg) {
    // set NNP directory
    if (strcmp(arg[iarg],"dir") == 0) {
      if (iarg+2 > narg)
        error->all(FLERR,"Illegal pair_style command");
      delete[] directory;
      len = strlen(arg[iarg+1]) + 2;
      directory = new char[len];
      sprintf(directory, "%s/", arg[iarg+1]);
      iarg += 2;
    // element mapping
    } else if (strcmp(arg[iarg],"emap") == 0) {
      if (iarg+2 > narg)
        error->all(FLERR,"Illegal pair_style command");
      delete[] emap;
      len = strlen(arg[iarg+1]) + 1;
      emap = new char[len];
      sprintf(emap, "%s", arg[iarg+1]);
      iarg += 2;
    // show extrapolation warnings
    } else if (strcmp(arg[iarg],"showew") == 0) {
      if (iarg+2 > narg)
        error->all(FLERR,"Illegal pair_style command");
      if (strcmp(arg[iarg+1],"yes") == 0)
        showew = true;
      else if (strcmp(arg[iarg+1],"no") == 0)
        showew = false;
      else
        error->all(FLERR,"Illegal pair_style command");
      iarg += 2;
    // show extrapolation warning summary
    } else if (strcmp(arg[iarg],"showewsum") == 0) {
      if (iarg+2 > narg)
        error->all(FLERR,"Illegal pair_style command");
      showewsum = utils::inumeric(FLERR,arg[iarg+1],false,lmp);
      iarg += 2;
    // maximum allowed extrapolation warnings
    } else if (strcmp(arg[iarg],"maxew") == 0) {
      if (iarg+2 > narg)
        error->all(FLERR,"Illegal pair_style command");
      maxew = utils::inumeric(FLERR,arg[iarg+1],false,lmp);
      iarg += 2;
    // reset extrapolation warning counter
    } else if (strcmp(arg[iarg],"resetew") == 0) {
      if (iarg+2 > narg)
        error->all(FLERR,"Illegal pair_style command");
      if (strcmp(arg[iarg+1],"yes") == 0)
        resetew = true;
      else if (strcmp(arg[iarg+1],"no") == 0)
        resetew = false;
      else
        error->all(FLERR,"Illegal pair_style command");
      iarg += 2;
    // length unit conversion factor
    } else if (strcmp(arg[iarg],"cflength") == 0) {
      if (iarg+2 > narg)
        error->all(FLERR,"Illegal pair_style command");
      cflength = utils::numeric(FLERR,arg[iarg+1],false,lmp);
      iarg += 2;
    // energy unit conversion factor
    } else if (strcmp(arg[iarg],"cfenergy") == 0) {
      if (iarg+2 > narg)
        error->all(FLERR,"Illegal pair_style command");
      cfenergy = utils::numeric(FLERR,arg[iarg+1],false,lmp);
      iarg += 2;
    } else error->all(FLERR,"Illegal pair_style command");
  }
}

/* ----------------------------------------------------------------------
   set coeffs for one or more type pairs
------------------------------------------------------------------------- */

void PairNNP::coeff(int narg, char **arg)
{
  if (!allocated) allocate();

  if (narg != 3) error->all(FLERR,"Incorrect args for pair coefficients");

  int ilo,ihi,jlo,jhi;
  utils::bounds(FLERR,arg[0],1,atom->ntypes,ilo,ihi,error);
  utils::bounds(FLERR,arg[1],1,atom->ntypes,jlo,jhi,error);

  maxCutoffRadius = utils::numeric(FLERR,arg[2],false,lmp);

  // TODO: Check how this flag is set.
  int count = 0;
  for(int i=ilo; i<=ihi; i++) {
    for(int j=MAX(jlo,i); j<=jhi; j++) {
      setflag[i][j] = 1;
      count++;
    }
  }

  if (count == 0) error->all(FLERR,"Incorrect args for pair coefficients");
}

/* ----------------------------------------------------------------------
   init specific to this pair style
------------------------------------------------------------------------- */

void PairNNP::init_style()
{
  int irequest = neighbor->request((void *) this);
  neighbor->requests[irequest]->pair = 1;
  neighbor->requests[irequest]->half = 0;
  neighbor->requests[irequest]->full = 1;

  // Return immediately if NNP setup is already completed.
  if (interface.isInitialized()) return;

  // Activate screen and logfile output only for rank 0.
  if (comm->me == 0) {
    if (lmp->screen != NULL)
      interface.log.registerCFilePointer(&(lmp->screen));
    if (lmp->logfile != NULL)
      interface.log.registerCFilePointer(&(lmp->logfile));
  }

  // Initialize interface on all processors.
  interface.initialize(directory,
                       emap,
                       showew,
                       resetew,
                       showewsum,
                       maxew,
                       cflength,
                       cfenergy,
                       maxCutoffRadius,
                       atom->ntypes,
                       comm->me);

  // LAMMPS cutoff radius (given via pair_coeff) should not be smaller than
  // maximum symmetry function cutoff radius.
  if (maxCutoffRadius < interface.getMaxCutoffRadius())
    error->all(FLERR,"Inconsistent cutoff radius");

  if (force->newton_pair != 1)
    error->all(FLERR, "Pair style nnp requires newton pair on");
}

/* ----------------------------------------------------------------------
   init for one type pair i,j and corresponding j,i
------------------------------------------------------------------------- */

double PairNNP::init_one(int i, int j)
{
  // TODO: Check how this actually works for different cutoffs.
  return maxCutoffRadius;
}

/* ----------------------------------------------------------------------
   proc 0 writes to restart file
------------------------------------------------------------------------- */

void PairNNP::write_restart(FILE *fp)
{
    return;
}

/* ----------------------------------------------------------------------
   proc 0 reads from restart file, bcasts
------------------------------------------------------------------------- */

void PairNNP::read_restart(FILE *fp)
{
    return;
}

/* ----------------------------------------------------------------------
   proc 0 writes to restart file
------------------------------------------------------------------------- */

void PairNNP::write_restart_settings(FILE *fp)
{
    return;
}

/* ----------------------------------------------------------------------
   proc 0 reads from restart file, bcasts
------------------------------------------------------------------------- */

void PairNNP::read_restart_settings(FILE *fp)
{
    return;
}

/* ----------------------------------------------------------------------
   allocate all arrays
------------------------------------------------------------------------- */

void PairNNP::allocate()
{
  allocated = 1;
  int n = atom->ntypes;

  memory->create(setflag,n+1,n+1,"pair:setflag");
  for (int i = 1; i <= n; i++)
    for (int j = i; j <= n; j++)
      setflag[i][j] = 0;

  memory->create(cutsq,n+1,n+1,"pair:cutsq");
}

void PairNNP::transferNeighborList(double const cutoffRadius)
{
  // Transfer neighbor list to NNP.
  double rc2 = cutoffRadius * cutoffRadius;
  interface.allocateNeighborlists(list->numneigh);
#ifdef _OPENMP
  #pragma omp parallel for
#endif
  for (int ii = 0; ii < list->inum; ++ii) {
    int i = list->ilist[ii];
    for (int jj = 0; jj < list->numneigh[i]; ++jj) {
      int j = list->firstneigh[i][jj];
      j &= NEIGHMASK;
      double dx = atom->x[i][0] - atom->x[j][0];
      double dy = atom->x[i][1] - atom->x[j][1];
      double dz = atom->x[i][2] - atom->x[j][2];
      double d2 = dx * dx + dy * dy + dz * dz;
      if (d2 <= rc2) {
<<<<<<< HEAD
        if (!interface.getGlobalStructureStatus())
          interface.addNeighbor(i,j,atom->tag[j],atom->type[j],dx,dy,dz,d2);
        else
          interface.addNeighbor(i,j,atom->map(atom->tag[j]),atom->type[j],dx,dy,dz,d2);
=======
        // atom->tag[j] will be implicitly converted to int64_t internally.
        interface.addNeighbor(i,j,atom->tag[j],atom->type[j],dx,dy,dz,d2);
>>>>>>> 539576bb
      }
    }
  }
  interface.finalizeNeighborList();
}

void PairNNP::handleExtrapolationWarnings()
{
  // Get number of extrapolation warnings for local atoms.
  // TODO: Is the conversion from std::size_t to long ok?
  long numCurrentEW = (long)interface.getNumExtrapolationWarnings();

  // Update (or set, resetew == true) total warnings counter.
  if (resetew) numExtrapolationWarningsTotal = numCurrentEW;
  else numExtrapolationWarningsTotal += numCurrentEW;

  // Update warnings summary counter.
  if(showewsum > 0) {
    numExtrapolationWarningsSummary += numCurrentEW;
  }

  // If requested write extrapolation warnings.
  // Requires communication of all symmetry functions statistics entries to
  // rank 0.
  if(showew > 0) {
    // First collect an overview of extrapolation warnings per process.
    long* numEWPerProc = NULL;
    if(comm->me == 0) numEWPerProc = new long[comm->nprocs];
    MPI_Gather(&numCurrentEW, 1, MPI_LONG, numEWPerProc, 1, MPI_LONG, 0, world);

    if(comm->me == 0) {
      for(int i=1;i<comm->nprocs;i++) {
        if(numEWPerProc[i] > 0) {
          long bs = 0;
          MPI_Status ms;
          // Get buffer size.
          MPI_Recv(&bs, 1, MPI_LONG, i, 0, world, &ms);
          char* buf = new char[bs];
          // Receive buffer.
          MPI_Recv(buf, bs, MPI_BYTE, i, 0, world, &ms);
          interface.extractEWBuffer(buf, bs);
          delete[] buf;
        }
      }
      interface.writeExtrapolationWarnings();
    }
    else if(numCurrentEW > 0) {
      // Get desired buffer length for all extrapolation warning entries.
      long bs = interface.getEWBufferSize();
      // Allocate and fill buffer.
      char* buf = new char[bs];
      interface.fillEWBuffer(buf, bs);
      // Send buffer size and buffer.
      MPI_Send(&bs, 1, MPI_LONG, 0, 0, world);
      MPI_Send(buf, bs, MPI_BYTE, 0, 0, world);
      delete[] buf;
    }

    if(comm->me == 0) delete[] numEWPerProc;
  }

  // If requested gather number of warnings to display summary.
  if(showewsum > 0 && update->ntimestep % showewsum == 0) {
    long globalEW = 0;
    // Communicate the sum over all processors to proc 0.
    MPI_Reduce(&numExtrapolationWarningsSummary,
               &globalEW, 1, MPI_LONG, MPI_SUM, 0, world);
    // Write to screen or logfile.
    if(comm->me == 0) {
      if(screen) {
        fprintf(screen,
                "### NNP EW SUMMARY ### TS: %10ld EW %10ld EWPERSTEP %10.3E\n",
                update->ntimestep,
                globalEW,
                double(globalEW) / showewsum);
      }
      if(logfile) {
        fprintf(logfile,
                "### NNP EW SUMMARY ### TS: %10ld EW %10ld EWPERSTEP %10.3E\n",
                update->ntimestep,
                globalEW,
                double(globalEW) / showewsum);
      }
    }
    // Reset summary counter.
    numExtrapolationWarningsSummary = 0;
  }

  // Stop if maximum number of extrapolation warnings is exceeded.
  if (numExtrapolationWarningsTotal > maxew) {
    error->one(FLERR,"Too many extrapolation warnings");
  }

  // Reset internal extrapolation warnings counters.
  interface.clearExtrapolationWarnings();
}<|MERGE_RESOLUTION|>--- conflicted
+++ resolved
@@ -238,6 +238,7 @@
   if (maxCutoffRadius < interface.getMaxCutoffRadius())
     error->all(FLERR,"Inconsistent cutoff radius");
 
+  // newton off is currently not handled
   if (force->newton_pair != 1)
     error->all(FLERR, "Pair style nnp requires newton pair on");
 }
@@ -323,15 +324,11 @@
       double dz = atom->x[i][2] - atom->x[j][2];
       double d2 = dx * dx + dy * dy + dz * dz;
       if (d2 <= rc2) {
-<<<<<<< HEAD
         if (!interface.getGlobalStructureStatus())
+          // atom->tag[j] will be implicitly converted to int64_t internally.
           interface.addNeighbor(i,j,atom->tag[j],atom->type[j],dx,dy,dz,d2);
         else
           interface.addNeighbor(i,j,atom->map(atom->tag[j]),atom->type[j],dx,dy,dz,d2);
-=======
-        // atom->tag[j] will be implicitly converted to int64_t internally.
-        interface.addNeighbor(i,j,atom->tag[j],atom->type[j],dx,dy,dz,d2);
->>>>>>> 539576bb
       }
     }
   }
