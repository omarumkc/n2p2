#!/bin/make -f

###############################################################################
# PROJECT PATHS
###############################################################################
PROJECT_DIR=..
PROJECT_BIN=$(PROJECT_DIR)/bin
PROJECT_INCLUDE=$(PROJECT_DIR)/include
PROJECT_LIB=$(PROJECT_DIR)/lib


###############################################################################
# GENERAL SETTINGS
###############################################################################
# Default compiler (gnu/intel/llvm).
COMP=gnu

# Default build mode.
# Possible modes are "static", "shared" and "test".
# Note: For target "pynnp" there is no "static" mode, "shared" is automatically
# used instead.
MODE=static

# Installation directory for binaries.
INSTALL_BIN=$(HOME)/local/bin

# Installation directory for libraries.
INSTALL_LIB=$(HOME)/local/lib


###############################################################################
# INTERFACE LIBRARY OPTIONS
###############################################################################

# Select which interfaces should be compiled into libnnpif. Provide a
# space-separated list of the following available options:
#    * LAMMPS
#    * CabanaMD
INTERFACES=LAMMPS CabanaMD


###############################################################################
# APPLICATION TARGET NAMES
###############################################################################

# Variables should not contain "entering directory...", so we temporarily
# disable it
MAKEFLAGS_ORIGINAL:=$(MAKEFLAGS)
MAKEFLAGS += --no-print-directory

# Call makefile in "application" directory to list targets.
<<<<<<< HEAD
APP_CORE:=$(shell cd application && make list-core)
APP_TRAIN:=$(shell cd application && make list-train)
APP:=$(shell cd application && make list-all)
=======
APP_LIBNNP=$(shell cd application && $(MAKE) $(MFLAGS) list-libnnp)
APP_LIBNNPTRAIN=$(shell cd application && $(MAKE) $(MFLAGS) list-libnnptrain)
APP=$(shell cd application && $(MAKE) $(MFLAGS) list-all)
>>>>>>> 539576bb

# Targets for cleaning.
CLEAN_APP=$(patsubst %, clean-%, $(APP))

MAKEFLAGS:=$(MAKEFLAGS_ORIGINAL)

###############################################################################
# RULES
###############################################################################
.PHONY:	all \
	doc \
	doc-sphinx \
	doc-doxygen \
	libnnp \
	libnnptrain \
	libnnpif \
	lammps-nnp \
	pynnp \
	clean-doc \
	clean-doc-sphinx \
	clean-doc-doxygen \
	clean-no-doc \
	clean-libnnp \
	clean-libnnptrain \
	clean-libnnpif \
	clean-lammps-nnp \
	clean-pynnp \
	install \
	uninstall

all: libnnp \
     libnnptrain \
     libnnpif \
     all-app

clean: clean-libnnp \
       clean-libnnptrain \
       clean-libnnpif \
       clean-app \
       clean-lammps-nnp \
       clean-pynnp

clean-all: clean \
           clean-doc

################################
# doc, doc-sphinx, doc-doxygen #
################################
doc: doc-doxygen doc-sphinx
	cp -r ../doc/doxygen/html ../doc/sphinx/html/doxygen

clean-doc: clean-doc-sphinx clean-doc-doxygen

doc-sphinx:
	cd doc/sphinx && $(MAKE) html

clean-doc-sphinx:
	cd doc/sphinx && $(MAKE) clean

doc-doxygen:
	cd doc/doxygen && $(MAKE)

clean-doc-doxygen:
	cd doc/doxygen && $(MAKE) clean

##########
# libnnp #
##########
libnnp:
	cd libnnp && $(MAKE) COMP=$(COMP) MODE=$(MODE)

clean-libnnp:
	cd libnnp && $(MAKE) clean

###############
# libnnptrain #
###############
libnnptrain: libnnp
	cd $@ && $(MAKE) COMP=$(COMP) MODE=$(MODE)

clean-libnnptrain: LIBDIR=$(subst clean-,,$@)
clean-libnnptrain:
	cd $(LIBDIR) && $(MAKE) clean

############
# libnnpif #
############
libnnpif: libnnp
	cd $@ && $(MAKE) COMP=$(COMP) MODE=$(MODE) INTERFACES="$(INTERFACES)"

clean-libnnpif: LIBDIR=$(subst clean-,,$@)
clean-libnnpif:
	cd $(LIBDIR) && $(MAKE) INTERFACES="$(INTERFACES)" clean

####################
# nnp applications #
####################
# All at once (parallel).
all-app: libnnptrain
	cd application && $(MAKE) COMP=$(COMP) MODE=$(MODE)

clean-app:
	cd application && $(MAKE) clean

# Individual applications.
$(APP_LIBNNP): libnnp
	cd application && $(MAKE) $@ COMP=$(COMP) MODE=$(MODE)

$(APP_LIBNNPTRAIN): libnnptrain
	cd application && $(MAKE) $@ COMP=$(COMP) MODE=$(MODE)

$(CLEAN_APP):
	cd application && $(MAKE) $@

##############
# lammps-nnp #
##############
lammps-nnp: libnnpif
	cd libnnpif && $(MAKE) lammps-mf-internal
	cd interface && $(MAKE) $@ COMP=$(COMP) MODE=$(MODE)

clean-lammps-nnp:
	#cd interface && $(MAKE) $@
	cd interface && $(MAKE) clean-lammps-nnp-keep-file

#########
# pynnp #
#########
pynnp:
	cd pynnp && $(MAKE) MODE=$(MODE)

clean-pynnp:
	cd pynnp && $(MAKE) clean

##############################################
# install (set links to install directories) #
##############################################
EXE=$(APP)
DLIB=libnnp.so libnnpif.so libnnptrain.so
SLIB=$(DLIB:.so=.a)
PYLIB=$(wildcard $(PROJECT_LIB)/pynnp*.so)
install:
	$(foreach exe, $(EXE), ln -s $(CURDIR)/$(PROJECT_BIN)/$(exe) $(INSTALL_BIN)/$(exe);)
	$(foreach dlib, $(DLIB), ln -s $(CURDIR)/$(PROJECT_LIB)/$(dlib) $(INSTALL_LIB)/$(dlib);)
	$(foreach slib, $(SLIB), ln -s $(CURDIR)/$(PROJECT_LIB)/$(slib) $(INSTALL_LIB)/$(slib);)
	$(foreach pylib, $(notdir $(PYLIB)), ln -s $(CURDIR)/$(PROJECT_LIB)/$(pylib) $(INSTALL_LIB)/$(pylib);)

uninstall:
	$(foreach exe, $(EXE), rm $(INSTALL_BIN)/$(exe);)
	$(foreach dlib, $(DLIB), rm $(INSTALL_LIB)/$(dlib);)
	$(foreach slib, $(SLIB), rm $(INSTALL_LIB)/$(slib);)
	$(foreach pylib, $(notdir $(PYLIB)), rm $(INSTALL_LIB)/$(pylib);)<|MERGE_RESOLUTION|>--- conflicted
+++ resolved
@@ -49,15 +49,9 @@
 MAKEFLAGS += --no-print-directory
 
 # Call makefile in "application" directory to list targets.
-<<<<<<< HEAD
-APP_CORE:=$(shell cd application && make list-core)
-APP_TRAIN:=$(shell cd application && make list-train)
-APP:=$(shell cd application && make list-all)
-=======
-APP_LIBNNP=$(shell cd application && $(MAKE) $(MFLAGS) list-libnnp)
-APP_LIBNNPTRAIN=$(shell cd application && $(MAKE) $(MFLAGS) list-libnnptrain)
-APP=$(shell cd application && $(MAKE) $(MFLAGS) list-all)
->>>>>>> 539576bb
+APP_LIBNNP:=$(shell cd application && $(MAKE) $(MFLAGS) list-libnnp)
+APP_LIBNNPTRAIN:=$(shell cd application && $(MAKE) $(MFLAGS) list-libnnptrain)
+APP:=$(shell cd application && $(MAKE) $(MFLAGS) list-all)
 
 # Targets for cleaning.
 CLEAN_APP=$(patsubst %, clean-%, $(APP))
