--- conflicted
+++ resolved
@@ -59,11 +59,8 @@
             nnp-scaling
 
 # Applications which require libnnp and libnnptrain:
-<<<<<<< HEAD
 APP_TRAINING=nnp-checkdw \
-=======
-APP_TRAINING=nnp-norm2 \
->>>>>>> b3625e0e
+	     nnp-norm2 \
 	     nnp-train
 
 # All applications together.
