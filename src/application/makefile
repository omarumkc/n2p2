#!/bin/make -f

###############################################################################
# PROJECT PATHS
###############################################################################
PROJECT_DIR=../..
PROJECT_BIN=$(PROJECT_DIR)/bin
PROJECT_INCLUDE=$(PROJECT_DIR)/include
PROJECT_LIB=$(PROJECT_DIR)/lib


###############################################################################
# GENERAL SETTINGS
###############################################################################
# Default compiler, may be overridden by master makefile or command line.
COMP=gnu

# Default build mode, may be overridden by master makefile or command line.
# Possible modes are "static", "shared" and "test".
MODE=static

# Include global (project-wide) settings.
include $(PROJECT_DIR)/src/makefile.$(COMP)


###############################################################################
# PROJECT COMPILER AND FLAGS
###############################################################################
# Include directories and linking flags are target specific (see below).
CC=$(PROJECT_CC)
MPICC=$(PROJECT_MPICC)
CFLAGS=$(PROJECT_CFLAGS)
OPTIONS+=$(PROJECT_OPTIONS)
DEBUG=$(PROJECT_DEBUG)
ifeq ($(MODE), test)
	DEBUG+= $(PROJECT_TEST)
endif


###############################################################################
# APPLICATION TYPES
###############################################################################
# Applications which require only libnnp:
APP_CORE=nnp-convert \
         nnp-cutoff \
         nnp-dist \
         nnp-predict \
         nnp-prune \
         nnp-select \
         nnp-symfunc

# Applications which require libnnp and libnnptrain
# but do not use class Training (only Dataset):
APP_DATASET=nnp-atomenv \
	    nnp-checkf \
	    nnp-comp2 \
            nnp-dataset \
            nnp-norm \
            nnp-scaling

# Applications which require libnnp and libnnptrain:
<<<<<<< HEAD
APP_TRAIN=nnp-comp2 \
          nnp-dataset \
          nnp-norm \
          nnp-scaling \
          nnp-sfclust \
          nnp-train

# All applications together.
APP=$(APP_CORE) $(APP_TRAIN)
=======
APP_TRAINING=nnp-checkdw \
	     nnp-norm2 \
	     nnp-train

# All applications together.
APP=$(APP_CORE) $(APP_DATASET) $(APP_TRAINING)
>>>>>>> 539576bb

# Targets for cleaning.
CLEAN_APP=$(patsubst %, clean-%, $(APP))


###############################################################################
# RULES
###############################################################################
.PHONY: all $(CLEAN_APP) list-libnnp list-libnnptrain list-all

<<<<<<< HEAD
all: $(APP_CORE) $(APP_TRAIN)
=======
all: $(APP_CORE) $(APP_DATASET) $(APP_TRAINING)
>>>>>>> 539576bb

# Applications which require only libnnp:
$(APP_CORE): INCLUDES=-I./ -I$(PROJECT_INCLUDE)/ -I$(PROJECT_EIGEN)
ifeq ($(MODE), shared)
$(APP_CORE): LDFLAGS=-L$(PROJECT_LIB) -lnnp $(PROJECT_LDFLAGS_BLAS)
else
$(APP_CORE): LDFLAGS=$(PROJECT_LIB)/libnnp.a $(PROJECT_LDFLAGS_BLAS)
endif
$(APP_CORE):
	$(CC) $(CFLAGS) $(DEBUG) $(INCLUDES) $(OPTIONS) -o $@.o -c $@.cpp
	$(CC) $(CFLAGS) $(DEBUG) $(OPTIONS) -o $@ $@.o $(LDFLAGS)
	cp $@ $(PROJECT_BIN)/

<<<<<<< HEAD
# Applications which require libnnp and libnnptrain:
# (nnp-train itself is actually a special case).
$(APP_TRAIN): INCLUDES=-I./ -I$(PROJECT_INCLUDE)/ -I$(PROJECT_GSL) -I$(PROJECT_EIGEN)
=======
# Applications which require libnnp and libnnptrain
# but do not use class Training (only Dataset):
$(APP_DATASET): INCLUDES=-I./ -I$(PROJECT_INCLUDE)/ -I$(PROJECT_GSL)
>>>>>>> 539576bb
ifeq ($(MODE), shared)
$(APP_DATASET): LDFLAGS=-L$(PROJECT_LIB) -lnnptrain -lnnp -lgsl $(PROJECT_LDFLAGS_BLAS)
else
$(APP_DATASET): LDFLAGS=$(PROJECT_LIB)/libnnptrain.a $(PROJECT_LIB)/libnnp.a -lgsl $(PROJECT_LDFLAGS_BLAS)
endif
$(APP_DATASET):
	$(MPICC) $(CFLAGS) $(DEBUG) $(INCLUDES) $(OPTIONS) -o $@.o -c $@.cpp
	$(MPICC) $(CFLAGS) $(DEBUG) $(OPTIONS) -o $@ $@.o $(LDFLAGS)
	cp $@ $(PROJECT_BIN)/

<<<<<<< HEAD
# Separate rule for nnp-train, requires Eigen.
#nnp-train: INCLUDES=-I./ -I$(PROJECT_INCLUDE)/ -I$(PROJECT_GSL) -I$(PROJECT_EIGEN)
#ifeq ($(MODE), shared)
#nnp-train: LDFLAGS=-L$(PROJECT_LIB) -lnnptrain -lnnp -lgsl $(PROJECT_LDFLAGS_BLAS)
#else
#nnp-train: LDFLAGS=$(PROJECT_LIB)/libnnptrain.a $(PROJECT_LIB)/libnnp.a -lgsl $(PROJECT_LDFLAGS_BLAS)
#endif
#nnp-train: nnp-train.cpp
#	$(MPICC) $(CFLAGS) $(DEBUG) $(INCLUDES) $(OPTIONS) -o $@.o -c $@.cpp
#	$(MPICC) $(CFLAGS) $(DEBUG) $(OPTIONS) -o $@ $@.o $(LDFLAGS)
#	cp $@ $(PROJECT_BIN)/
=======
# Applications which require libnnp and libnnptrain, requires Eigen.
$(APP_TRAINING): INCLUDES=-I./ -I$(PROJECT_INCLUDE)/ -I$(PROJECT_GSL) -I$(PROJECT_EIGEN)
ifeq ($(MODE), shared)
$(APP_TRAINING): LDFLAGS=-L$(PROJECT_LIB) -lnnptrain -lnnp -lgsl $(PROJECT_LDFLAGS_BLAS)
else
$(APP_TRAINING): LDFLAGS=$(PROJECT_LIB)/libnnptrain.a $(PROJECT_LIB)/libnnp.a -lgsl $(PROJECT_LDFLAGS_BLAS)
endif
$(APP_TRAINING): nnp-train.cpp
	$(MPICC) $(CFLAGS) $(DEBUG) $(INCLUDES) $(OPTIONS) -o $@.o -c $@.cpp
	$(MPICC) $(CFLAGS) $(DEBUG) $(OPTIONS) -o $@ $@.o $(LDFLAGS)
	cp $@ $(PROJECT_BIN)/
>>>>>>> 539576bb

# Clean everything.
clean: $(CLEAN_APP)

# Clean rules for all applications.
$(CLEAN_APP): EXE=$(patsubst clean-%,%,$@)
$(CLEAN_APP):
	$(RM) $(EXE).gcno $(EXE).gcda $(EXE).o $(EXE)
	$(RM) $(PROJECT_BIN)/$(EXE)

list-libnnp:
	@echo $(APP_CORE)

<<<<<<< HEAD
list-train:
	@echo $(APP_TRAIN)

list-all:
	@echo $(APP_CORE) $(APP_TRAIN)
=======
list-libnnptrain:
	@echo $(APP_DATASET) $(APP_TRAINING)

list-all:
	@echo $(APP_CORE) $(APP_DATASET) $(APP_TRAINING)
>>>>>>> 539576bb
<|MERGE_RESOLUTION|>--- conflicted
+++ resolved
@@ -52,31 +52,19 @@
 # Applications which require libnnp and libnnptrain
 # but do not use class Training (only Dataset):
 APP_DATASET=nnp-atomenv \
-	    nnp-checkf \
-	    nnp-comp2 \
+	        nnp-checkf \
+	        nnp-comp2 \
             nnp-dataset \
             nnp-norm \
             nnp-scaling
 
 # Applications which require libnnp and libnnptrain:
-<<<<<<< HEAD
-APP_TRAIN=nnp-comp2 \
-          nnp-dataset \
-          nnp-norm \
-          nnp-scaling \
-          nnp-sfclust \
-          nnp-train
-
-# All applications together.
-APP=$(APP_CORE) $(APP_TRAIN)
-=======
 APP_TRAINING=nnp-checkdw \
 	     nnp-norm2 \
 	     nnp-train
 
 # All applications together.
 APP=$(APP_CORE) $(APP_DATASET) $(APP_TRAINING)
->>>>>>> 539576bb
 
 # Targets for cleaning.
 CLEAN_APP=$(patsubst %, clean-%, $(APP))
@@ -87,33 +75,23 @@
 ###############################################################################
 .PHONY: all $(CLEAN_APP) list-libnnp list-libnnptrain list-all
 
-<<<<<<< HEAD
-all: $(APP_CORE) $(APP_TRAIN)
-=======
 all: $(APP_CORE) $(APP_DATASET) $(APP_TRAINING)
->>>>>>> 539576bb
 
 # Applications which require only libnnp:
-$(APP_CORE): INCLUDES=-I./ -I$(PROJECT_INCLUDE)/ -I$(PROJECT_EIGEN)
+$(APP_CORE): INCLUDES=-I./ -I$(PROJECT_INCLUDE)/
 ifeq ($(MODE), shared)
-$(APP_CORE): LDFLAGS=-L$(PROJECT_LIB) -lnnp $(PROJECT_LDFLAGS_BLAS)
+$(APP_CORE): LDFLAGS=-L$(PROJECT_LIB) -lnnp
 else
-$(APP_CORE): LDFLAGS=$(PROJECT_LIB)/libnnp.a $(PROJECT_LDFLAGS_BLAS)
+$(APP_CORE): LDFLAGS=$(PROJECT_LIB)/libnnp.a
 endif
 $(APP_CORE):
 	$(CC) $(CFLAGS) $(DEBUG) $(INCLUDES) $(OPTIONS) -o $@.o -c $@.cpp
 	$(CC) $(CFLAGS) $(DEBUG) $(OPTIONS) -o $@ $@.o $(LDFLAGS)
 	cp $@ $(PROJECT_BIN)/
 
-<<<<<<< HEAD
-# Applications which require libnnp and libnnptrain:
-# (nnp-train itself is actually a special case).
-$(APP_TRAIN): INCLUDES=-I./ -I$(PROJECT_INCLUDE)/ -I$(PROJECT_GSL) -I$(PROJECT_EIGEN)
-=======
 # Applications which require libnnp and libnnptrain
 # but do not use class Training (only Dataset):
 $(APP_DATASET): INCLUDES=-I./ -I$(PROJECT_INCLUDE)/ -I$(PROJECT_GSL)
->>>>>>> 539576bb
 ifeq ($(MODE), shared)
 $(APP_DATASET): LDFLAGS=-L$(PROJECT_LIB) -lnnptrain -lnnp -lgsl $(PROJECT_LDFLAGS_BLAS)
 else
@@ -124,19 +102,6 @@
 	$(MPICC) $(CFLAGS) $(DEBUG) $(OPTIONS) -o $@ $@.o $(LDFLAGS)
 	cp $@ $(PROJECT_BIN)/
 
-<<<<<<< HEAD
-# Separate rule for nnp-train, requires Eigen.
-#nnp-train: INCLUDES=-I./ -I$(PROJECT_INCLUDE)/ -I$(PROJECT_GSL) -I$(PROJECT_EIGEN)
-#ifeq ($(MODE), shared)
-#nnp-train: LDFLAGS=-L$(PROJECT_LIB) -lnnptrain -lnnp -lgsl $(PROJECT_LDFLAGS_BLAS)
-#else
-#nnp-train: LDFLAGS=$(PROJECT_LIB)/libnnptrain.a $(PROJECT_LIB)/libnnp.a -lgsl $(PROJECT_LDFLAGS_BLAS)
-#endif
-#nnp-train: nnp-train.cpp
-#	$(MPICC) $(CFLAGS) $(DEBUG) $(INCLUDES) $(OPTIONS) -o $@.o -c $@.cpp
-#	$(MPICC) $(CFLAGS) $(DEBUG) $(OPTIONS) -o $@ $@.o $(LDFLAGS)
-#	cp $@ $(PROJECT_BIN)/
-=======
 # Applications which require libnnp and libnnptrain, requires Eigen.
 $(APP_TRAINING): INCLUDES=-I./ -I$(PROJECT_INCLUDE)/ -I$(PROJECT_GSL) -I$(PROJECT_EIGEN)
 ifeq ($(MODE), shared)
@@ -148,7 +113,6 @@
 	$(MPICC) $(CFLAGS) $(DEBUG) $(INCLUDES) $(OPTIONS) -o $@.o -c $@.cpp
 	$(MPICC) $(CFLAGS) $(DEBUG) $(OPTIONS) -o $@ $@.o $(LDFLAGS)
 	cp $@ $(PROJECT_BIN)/
->>>>>>> 539576bb
 
 # Clean everything.
 clean: $(CLEAN_APP)
@@ -162,16 +126,8 @@
 list-libnnp:
 	@echo $(APP_CORE)
 
-<<<<<<< HEAD
-list-train:
-	@echo $(APP_TRAIN)
-
-list-all:
-	@echo $(APP_CORE) $(APP_TRAIN)
-=======
 list-libnnptrain:
 	@echo $(APP_DATASET) $(APP_TRAINING)
 
 list-all:
-	@echo $(APP_CORE) $(APP_DATASET) $(APP_TRAINING)
->>>>>>> 539576bb
+	@echo $(APP_CORE) $(APP_DATASET) $(APP_TRAINING)